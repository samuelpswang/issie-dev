﻿module DiagramMainView

open Fulma
open Fable.React
open Fable.React.Props

open BusWidthInferer
open BusTypes

open DiagramStyle
open SimulatorTypes
open DiagramMessageType
open DiagramModelType
open CommonTypes
open Draw2dWrapper
open Extractor
open OnDiagramButtonsView
open CatalogueView
open SelectedComponentView
open SimulationView
open PopupView
open FileMenuView
open WaveformSimulationView

open Fable.Core
open Fable.Core.JsInterop


// -- Init Model

let initActivity = {
    AutoSave = Inactive
    LastSavedCanvasState = None
<<<<<<< HEAD
=======
    LastAutoSaveCheck = System.DateTime.MinValue
    LastAutoSave = System.DateTime.MinValue
>>>>>>> b0f4b686
    RunningSimulation = false
    }

let init() = {
    AsyncActivity = initActivity
    Diagram = new Draw2dWrapper()
    LastSelected = [],[]
    CurrentSelected = [],[]
    SelectedComponent = None
    LastUsedDialogWidth = 1
    Simulation = None
    WaveSim = Map.empty, None
    RightTab = Catalogue
    CurrProject = None
    Hilighted = ([], []), []
    Clipboard = [], []
    CreateComponent = None
    HasUnsavedChanges = false
    Popup = None
    PopupDialogData = {
        Text = None
        Int = None
        Int2 = None
        MemorySetup = None
        MemoryEditorData = None
    }
    Notifications = {
        FromDiagram = None
        FromSimulation = None
        FromWaveSim = None
        FromFiles = None
        FromMemoryEditor = None
        FromProperties = None
    }
    TopMenu = Closed
    DragMode = DragModeOff
    ViewerWidth = rightSectionWidthViewerDefault
}

/// Repaint each connection according to the new inferred width.
let private repaintConnections model connsWidth =
    connsWidth
    |> Map.map (fun (BusTypes.ConnectionId connId) width ->
        match width with
        | None -> () // Could not infer.
        | Some w -> model.Diagram.PaintConnection connId w None
    )
    |> ignore

let private mapPortIdsToConnWidth conns connsWidth = 
    (Map.empty, conns) ||> List.fold (fun map conn ->
        let width = getConnectionWidth connsWidth <| BusTypes.ConnectionId conn.Id
        let map = map.Add (conn.Source.Id, width)
        map.Add (conn.Target.Id, width)
    )

let private repaintBusComponents model connsWidth state =
    let comps, conns = state
    let portIdsToConnWidth = mapPortIdsToConnWidth conns connsWidth
    let lookupWidthOnPort portId =
        match portIdsToConnWidth.TryFind portId with
        | None -> None // Unconnected.
        | Some w -> w // Connected, may be inferred or not.
    comps |> List.map (fun comp ->
        match comp.Type with
        | MergeWires ->
            (
                comp.InputPorts.[0].Id |> lookupWidthOnPort, // Top left input wire.
                comp.InputPorts.[1].Id |> lookupWidthOnPort, // Bottom left input wire.
                comp.OutputPorts.[0].Id |> lookupWidthOnPort // Output wire.
            ) |||> model.Diagram.UpdateMergeWiresLabels comp.Id
        | SplitWire topOutputWidth ->
            (
                comp.InputPorts.[0].Id |> lookupWidthOnPort,  // Input wire.
                Some topOutputWidth, // Top right input wire.
                comp.OutputPorts.[1].Id |> lookupWidthOnPort  // Bottom right input wire.
            ) |||> model.Diagram.UpdateSplitWireLabels comp.Id
        | _ -> () // Ignore other components.
    ) |> ignore

let private runBusWidthInference model =
    match model.Diagram.GetCanvasState () with
    | None -> model
    | Some jsState ->
        let state = extractState jsState
        state |> inferConnectionsWidth |> function
        | Error e ->
            // TODO: this makes the content of the model.Higlighted inconsistent.
            // Need to dispatch SetHighlighted (can do by using mkProgram).
            e.ConnectionsAffected
            |> List.map (fun (BusTypes.ConnectionId c) -> model.Diagram.HighlightConnection c)
            |> ignore
            // Display notification with error message.
            { model with Notifications =
                            { model.Notifications with FromDiagram =
                                                        Some <| errorNotification e.Msg CloseDiagramNotification} }
        | Ok connsWidth ->
            repaintConnections model connsWidth
            repaintBusComponents model connsWidth state
            // Close the notification if all is good.
            { model with Notifications = {model.Notifications with FromDiagram = None} }

let private makeSelectionChangeMsg (model:Model) (dispatch: Msg -> Unit) (ev: 'a) =
    dispatch SelectionHasChanged

// -- Create View

/// Display the content of the right tab.
let private viewRightTab model dispatch =
    match model.RightTab with
    | Catalogue ->
        div [ Style [Width "90%"; MarginLeft "5%"; MarginTop "15px" ] ] [
            Heading.h4 [] [ str "Catalogue" ]
            div [ Style [ MarginBottom "15px" ] ] [ str "Click on a component to add it to the diagram." ]
            viewCatalogue model dispatch
        ]
    | Properties ->
        div [ Style [Width "90%"; MarginLeft "5%"; MarginTop "15px" ] ] [
            Heading.h4 [] [ str "Component properties" ]
            viewSelectedComponent model dispatch
        ]
    | Simulation ->
        div [ Style [Width "90%"; MarginLeft "5%"; MarginTop "15px" ] ] [
            Heading.h4 [] [ str "Simulation" ]
            viewSimulation model dispatch
        ]
    | WaveSim -> 
        div [ Style [Width "100%"; Height "calc(100% - 48px)"; MarginTop "15px" ] ]
            ( viewWaveSim model dispatch )

let setDragMode (modeIsOn:bool) (model:Model) dispatch =
    fun (ev: Browser.Types.MouseEvent) ->        
        makeSelectionChangeMsg model dispatch ev
        //printfn "START X=%d, buttons=%d, mode=%A, width=%A, " (int ev.clientX) (int ev.buttons) model.DragMode model.ViewerWidth
        match modeIsOn, model.DragMode with
        | true, DragModeOff ->  SetDragMode (DragModeOn (int ev.clientX)) |> dispatch
        | false, DragModeOn _ -> SetDragMode DragModeOff |> dispatch
        | _ -> ()


let dividerbar (model:Model) dispatch =
    let isDraggable = model.RightTab = WaveSim
    let variableStyle = 
        if isDraggable then [
            BackgroundColor "gold"
            Cursor "col-resize" 
            Width "10px"

        ] else [
            BackgroundColor "lightgrey"
            Width "2px"

        ]
    let commonStyle = [
            Height "100%"
            Float FloatOptions.Left
        ]
    div [
            Style <| commonStyle @ variableStyle
            OnMouseDown (setDragMode true model dispatch)       
        ] []

let displayView model dispatch =
    let windowX,windowY =
        int Browser.Dom.self.innerWidth, int Browser.Dom.self.innerHeight
    let selectedComps, selectedconns = 
        model.Diagram.GetSelected()
        |> Option.map extractState
        |> Option.defaultValue ([],[])
    let sd = scrollData model
    let x' = sd.SheetLeft+sd.SheetX
    let y' = sd.SheetTop+sd.SheetY
    //selectedComps
    //|> List.map (fun comp -> sprintf "(%d,%d)" comp.X  comp.Y )
    //|> String.concat ","
    //|> (fun comps -> printfn "W=(%d,%d) Top=(%d,%d) Bot=(%d,%d)Comps=[%s]\n%A\n\n"  windowX windowY sd.SheetLeft sd.SheetTop x' y' comps sd)
        


    let processMouseMove (ev: Browser.Types.MouseEvent) =
        //printfn "X=%d, buttons=%d, mode=%A, width=%A, " (int ev.clientX) (int ev.buttons) model.DragMode model.ViewerWidth
        if ev.buttons = 1. then dispatch SelectionHasChanged
        match model.DragMode, ev.buttons with
        | DragModeOn pos , 1.-> 
            let newWidth = model.ViewerWidth - int ev.clientX + pos
            let w = 
                newWidth
                |> max minViewerWidth
                |> min (windowX - minEditorWidth)
            SetViewerWidth w |> dispatch
            match currWS model with
            | Some wSMod when w > maxWidth wSMod ->
                let newTopInd = wSMod.LastClk + 10u
                changeTopInd newTopInd model wSMod |> SetCurrFileWSMod |> dispatch
            | _ -> ()
            SetDragMode (DragModeOn (int ev.clientX)) |> dispatch
        | DragModeOn _, _ ->  SetDragMode DragModeOff |> dispatch
        | DragModeOff, _-> ()

    div [ OnMouseUp (fun ev -> setDragMode false model dispatch ev; dispatch SelectionHasChanged);
          OnMouseDown (makeSelectionChangeMsg model dispatch)
          OnMouseMove processMouseMove ] [
        viewTopMenu model dispatch 
        model.Diagram.CanvasReactElement (JSDiagramMsg >> dispatch) (canvasVisibleStyle model |> DispMode ) 
        viewNoProjectMenu model dispatch
        viewPopup model
        viewNotifications model dispatch
        viewOnDiagramButtons model dispatch
        div [ rightSectionStyle model ]
            [ dividerbar model dispatch
              div [ Style [ Height "100%" ] ] 
                  [ Tabs.tabs [ Tabs.IsFullWidth; Tabs.IsBoxed; Tabs.CustomClass "rightSectionTabs"
                                Tabs.Props [Style [Margin 0] ] ]
                              [ Tabs.tab
                                    [ Tabs.Tab.IsActive (model.RightTab = Catalogue) ]
                                    [ a [ OnClick (fun _ -> ChangeRightTab Catalogue |> dispatch ) ] 
                                    [ str "Catalogue" ] ]
                                Tabs.tab
                                    [ Tabs.Tab.IsActive (model.RightTab = Properties) ]
                                    [ a [ OnClick (fun _ -> ChangeRightTab Properties |> dispatch ) ] 
                                    [ str "Properties" ] ]
                                Tabs.tab
                                    [ Tabs.Tab.IsActive (model.RightTab = Simulation) ]
                                    [ a [ OnClick (fun _ -> ChangeRightTab Simulation |> dispatch ) ] 
                                    [ str "Simulation" ] ]
                                Tabs.tab
                                    [ Tabs.Tab.IsActive (model.RightTab = WaveSim) ]
                                    [ a [ OnClick (fun _ -> ChangeRightTab WaveSim |> dispatch) ] 
                                    [ str "WaveSim" ] ] ]
                    viewRightTab model dispatch ] ] ]

// -- Update Model

let private getSimulationDataOrFail model msg =
    match model.Simulation with
    | None -> failwithf "what? Getting simulation data when no simulation is running: %s" msg
    | Some sim ->
        match sim with
        | Error _ -> failwithf "what? Getting simulation data when could not start because of error: %s" msg
        | Ok simData -> simData

// Handle messages triggered by the JS diagram.
let private handleJSDiagramMsg msg model =
    match msg with
    | InitCanvas canvas -> // Should be triggered only once.
        model.Diagram.InitCanvas canvas
        model
    | SelectComponent jsComponent ->
        { model with SelectedComponent = Some <| extractComponent jsComponent }
    | UnselectComponent () ->
        { model with SelectedComponent = None }
    | InferWidths () ->
        runBusWidthInference model
    | SetHasUnsavedChanges s ->
        { model with HasUnsavedChanges = s }

// Handle messages triggered by keyboard shortcuts.
let private handleKeyboardShortcutMsg msg model =
    match msg with
    | CtrlS ->
        saveOpenFileAction false model
        { model with HasUnsavedChanges = false }
    | AltC ->
        // Similar to the body of OnDiagramButtonsView.copyAction but without
        // dispatching the SetClipboard message.
        match model.Diagram.GetSelected () with
        | None -> model
        | Some jsState -> { model with Clipboard = extractState jsState }
    | AltV ->
        pasteAction model
        model
    | AltZ ->
        model.Diagram.Undo ()
        model
    | AltShiftZ ->
        model.Diagram.Redo ()
        model

let getMenuView (act: MenuCommand) (model: Model) (dispatch: Msg -> Unit) =
    match act with
    | MenuPrint ->
        match model.CurrProject with
        | None -> ()
        | Some p ->
            model.Diagram.printCanvas( fun (fn:string) (png:string) -> 
                printfn "PNG is %d bytes" png.Length
                FilesIO.savePngFile p.ProjectPath p.OpenFileName  png)
    | MenuSaveFile -> 
        FileMenuView.saveOpenFileAction false model 
        SetHasUnsavedChanges false
        |> JSDiagramMsg |> dispatch
    | MenuNewFile -> 
        FileMenuView.addFileToProject model dispatch
    | MenuZoom z -> 
        zoomDiagram z model
    model

<<<<<<< HEAD

=======
/// get timestamp of current loaded component.
/// is this ever used?
>>>>>>> b0f4b686
let getCurrentTimeStamp model =
    match model.CurrProject with
    | None -> System.DateTime.MinValue
    | Some p ->
        p.LoadedComponents
        |> List.tryFind (fun lc -> lc.Name = p.OpenFileName)
        |> function | Some lc -> lc.TimeStamp
                    | None -> failwithf "Project inconsistency: can't find component %s in %A"
                                p.OpenFileName ( p.LoadedComponents |> List.map (fun lc -> lc.Name))

<<<<<<< HEAD
=======
/// replace timestamp of current loaded component in model project by current time
>>>>>>> b0f4b686
let updateTimeStamp model =
    let setTimeStamp (lc:LoadedComponent) = {lc with TimeStamp = System.DateTime.Now}
    match model.CurrProject with
    | None -> model
    | Some p ->
        p.LoadedComponents
        |> List.map (fun lc -> if lc.Name = p.OpenFileName then setTimeStamp lc else lc)
        |> fun lcs -> { model with CurrProject=Some {p with LoadedComponents = lcs}}

<<<<<<< HEAD
let checkForAutoSave msg model =
    match msg with
    | ReloadSelectedComponent _ 
    | JSDiagramMsg (SetHasUnsavedChanges true) ->
        match model.CurrProject with
        | None -> model // do nothing
=======
/// Check whether current message could mark a chnage in Diagram worth saving.
/// If so, check whether Diagram has a significant circuit change (don't count layout).
/// If so, do an autosave. TODO: make the autosave asynchronous
let checkForAutoSave msg model =
    let needsAutoSave (newState:CanvasState option) (state:CanvasState option) =
        match newState,state with
        | None, _ -> 
            false
        | Some (ncomps,nconns), Some (comps,conns) -> 
            Set ncomps <> Set comps || Set nconns <> Set conns
        | _ -> true
    if System.DateTime.Now < (model.AsyncActivity.LastAutoSaveCheck).AddSeconds 0.1 then
        model
    else
        let model = setActivity (fun a -> {a with LastAutoSaveCheck=System.DateTime.Now}) model
        match model.CurrProject with
        | None -> 
            model // do nothing
>>>>>>> b0f4b686
        | Some proj ->
            let newReducedState = 
                model.Diagram.GetCanvasState()
                |> Option.map extractReducedState 
<<<<<<< HEAD
            if newReducedState <> model.AsyncActivity.LastSavedCanvasState
            then
                printfn "AutoSaving"
                model
                |> updateTimeStamp
                |> setActivity (fun a -> {a with LastSavedCanvasState = newReducedState})
                |> (fun model' -> saveOpenFileAction true model'; model') // autosave                           
            else
                model
    | _ -> model
=======
            if needsAutoSave newReducedState  model.AsyncActivity.LastSavedCanvasState
            then
                printfn "AutoSaving"
                {model with HasUnsavedChanges=true}
                |> updateTimeStamp
                |> setActivity (fun a -> {a with LastSavedCanvasState = newReducedState})
                |> (fun model' -> 
                    saveOpenFileAction true model'; 
                    setActivity (fun a -> {a with LastAutoSave = System.DateTime.Now}) model')                         
            else
                model
       
>>>>>>> b0f4b686
            


let update msg model =
    //let inP f = Option.map f model.CurrProject
    //printfn "UPDATE: %A (dirty=%A, project=%A)" msg model.HasUnsavedChanges (inP (fun p -> p.ProjectPath))
    match msg with
    | SetDragMode mode -> {model with DragMode= mode}
    | SetViewerWidth w -> {model with ViewerWidth = w}
    | JSDiagramMsg msg' -> handleJSDiagramMsg msg' model
    | KeyboardShortcutMsg msg' -> handleKeyboardShortcutMsg msg' model
    // Messages triggered by the "classic" Elmish UI (e.g. buttons and so on).
    | StartSimulation simData -> { model with Simulation = Some simData }
    | SetCurrFileWSMod wSMod' -> 
        match FileMenuView.getCurrFile model with
        | Some fileName ->
            { model with WaveSim = Map.add fileName wSMod' (fst model.WaveSim), 
                                   snd model.WaveSim }
        | None -> model
    | SetWSError err -> { model with WaveSim = fst model.WaveSim, err }
    | StartWaveSim msg -> 
        let changeKey map key data =
            match Map.exists (fun k _ -> k = key) map with
            | true ->
                Map.map (fun k d -> if k = key then data else d) map
            | false -> 
                failwith "StartWaveSim dispatched when the current file entry is missing in WaveSim"
        let fileName = FileMenuView.getCurrFile model
        match msg with
        | Ok wsData -> { model with WaveSim = changeKey (fst model.WaveSim) fileName wsData, 
                                              snd model.WaveSim }
        | Error (Some err) -> { model with WaveSim = fst model.WaveSim, Some err  }
        | Error None -> { model with WaveSim = fst model.WaveSim, None }
    | AddWaveSimFile (fileName, wSMod') ->
        { model with WaveSim = Map.add fileName wSMod' (fst model.WaveSim), snd model.WaveSim }
    | SetSimulationGraph graph ->
        let simData = getSimulationDataOrFail model "SetSimulationGraph"
        { model with Simulation = { simData with Graph = graph } |> Ok |> Some }
    | SetSimulationBase numBase ->
        let simData = getSimulationDataOrFail model "SetSimulationBase"
        { model with Simulation = { simData with NumberBase = numBase } |> Ok |> Some }
    | IncrementSimulationClockTick ->
        let simData = getSimulationDataOrFail model "IncrementSimulationClockTick"
        { model with Simulation = { simData with ClockTickNumber = simData.ClockTickNumber+1 } |> Ok |> Some }
    | EndSimulation -> { model with Simulation = None }
    | EndWaveSim -> { model with WaveSim = (Map.empty, None) }
    | ChangeRightTab newTab -> { model with RightTab = newTab }
    | SetHighlighted (componentIds, connectionIds) ->
        let oldComponentIds, oldConnectionIds = fst model.Hilighted
        oldComponentIds
        |> List.map (fun (ComponentId c) -> model.Diagram.UnHighlightComponent c)
        |> ignore
        componentIds
        |> List.map (fun (ComponentId c) -> model.Diagram.HighlightComponent Red c)
        |> ignore
        oldConnectionIds
        |> List.map (fun (ConnectionId c) -> model.Diagram.UnHighlightConnection c)
        |> ignore
        connectionIds
        |> List.map (fun (ConnectionId c) -> model.Diagram.HighlightConnection c "red")
        |> ignore
        { model with Hilighted = (componentIds, connectionIds), snd model.Hilighted }
    | SetSelWavesHighlighted connIds ->
        let (_, errConnIds), oldConnIds = model.Hilighted
        oldConnIds
        |> List.map (fun (ConnectionId c) -> 
            match List.contains (ConnectionId c) errConnIds with
            | true -> ()
            | false -> model.Diagram.UnHighlightConnection c )
        |> ignore
        connIds
        |> List.map (fun (ConnectionId c) -> 
            match List.contains (ConnectionId c) errConnIds with
            | true -> ()
            | false -> model.Diagram.HighlightConnection c "green")
        |> ignore
        List.fold (fun st cId -> if List.contains cId errConnIds 
                                    then st
                                    else cId :: st ) [] connIds
        |> (fun lst -> { model with Hilighted = fst model.Hilighted, lst })
    | SetClipboard components -> { model with Clipboard = components }
    | SetCreateComponent pos -> { model with CreateComponent = Some pos }
    | SetProject project -> { model with CurrProject = Some project }
    | CloseProject -> { model with CurrProject = None }
    | ShowPopup popup -> { model with Popup = Some popup }
    | ClosePopup ->
        { model with Popup = None; PopupDialogData =
                    { Text = None; Int = None; Int2 = None; MemorySetup = None; MemoryEditorData = None} }
    | SetPopupDialogText text ->
        { model with PopupDialogData = {model.PopupDialogData with Text = text} }
    | SetPopupDialogInt int ->
        { model with PopupDialogData = {model.PopupDialogData with Int = int} }
    | SetPopupDialogTwoInts data ->
        { model with PopupDialogData = 
                        match data with
                        | n, FirstInt ->  {model.PopupDialogData with Int  = n}
                        | n, SecondInt -> {model.PopupDialogData with Int2 = n}
        }
    | SetPopupDialogMemorySetup m ->
        { model with PopupDialogData = {model.PopupDialogData with MemorySetup = m} }
    | SetPopupMemoryEditorData m ->
        { model with PopupDialogData = {model.PopupDialogData with MemoryEditorData = m} }
    | CloseDiagramNotification ->
        { model with Notifications = {model.Notifications with FromDiagram = None} }
    | SetSimulationNotification n ->
        { model with Notifications =
                        { model.Notifications with FromSimulation = Some n} }
    | CloseSimulationNotification ->
        { model with Notifications = {model.Notifications with FromSimulation = None} }
    | CloseWaveSimNotification ->
        { model with Notifications = {model.Notifications with FromWaveSim = None} }
    | SetFilesNotification n ->
        { model with Notifications =
                        { model.Notifications with FromFiles = Some n} }
    | CloseFilesNotification ->
        { model with Notifications = {model.Notifications with FromFiles = None} }
    | SetMemoryEditorNotification n ->
        { model with Notifications =
                        { model.Notifications with FromMemoryEditor = Some n} }
    | CloseMemoryEditorNotification ->
        { model with Notifications = { model.Notifications with FromMemoryEditor = None} }
    | SetPropertiesNotification n ->
        { model with Notifications =
                        { model.Notifications with FromProperties = Some n} }
    | ClosePropertiesNotification ->
        { model with Notifications = { model.Notifications with FromProperties = None} }
    | SetTopMenu t ->
        { model with TopMenu = t}    
    | ReloadSelectedComponent width ->
        match model.SelectedComponent with
        | None -> {model with LastUsedDialogWidth = width}
        | Some comp ->
            match model.Diagram.GetComponentById comp.Id with
            | Error err -> {model with LastUsedDialogWidth=width}
            | Ok jsComp -> { model with SelectedComponent = Some <| extractComponent jsComp ; LastUsedDialogWidth=width}
    | MenuAction(act,dispatch) ->
        getMenuView act model dispatch
    | SelectionHasChanged -> 
        model.Diagram.GetSelected()
        |> Option.map (
            extractState
            >>  (fun sel ->
                    {model with LastSelected = model.CurrentSelected; CurrentSelected = sel}))
        |> Option.defaultValue model
    |> (checkForAutoSave msg)
<|MERGE_RESOLUTION|>--- conflicted
+++ resolved
@@ -31,11 +31,8 @@
 let initActivity = {
     AutoSave = Inactive
     LastSavedCanvasState = None
-<<<<<<< HEAD
-=======
     LastAutoSaveCheck = System.DateTime.MinValue
     LastAutoSave = System.DateTime.MinValue
->>>>>>> b0f4b686
     RunningSimulation = false
     }
 
@@ -333,12 +330,8 @@
         zoomDiagram z model
     model
 
-<<<<<<< HEAD
-
-=======
 /// get timestamp of current loaded component.
 /// is this ever used?
->>>>>>> b0f4b686
 let getCurrentTimeStamp model =
     match model.CurrProject with
     | None -> System.DateTime.MinValue
@@ -349,10 +342,7 @@
                     | None -> failwithf "Project inconsistency: can't find component %s in %A"
                                 p.OpenFileName ( p.LoadedComponents |> List.map (fun lc -> lc.Name))
 
-<<<<<<< HEAD
-=======
 /// replace timestamp of current loaded component in model project by current time
->>>>>>> b0f4b686
 let updateTimeStamp model =
     let setTimeStamp (lc:LoadedComponent) = {lc with TimeStamp = System.DateTime.Now}
     match model.CurrProject with
@@ -362,14 +352,6 @@
         |> List.map (fun lc -> if lc.Name = p.OpenFileName then setTimeStamp lc else lc)
         |> fun lcs -> { model with CurrProject=Some {p with LoadedComponents = lcs}}
 
-<<<<<<< HEAD
-let checkForAutoSave msg model =
-    match msg with
-    | ReloadSelectedComponent _ 
-    | JSDiagramMsg (SetHasUnsavedChanges true) ->
-        match model.CurrProject with
-        | None -> model // do nothing
-=======
 /// Check whether current message could mark a chnage in Diagram worth saving.
 /// If so, check whether Diagram has a significant circuit change (don't count layout).
 /// If so, do an autosave. TODO: make the autosave asynchronous
@@ -388,23 +370,10 @@
         match model.CurrProject with
         | None -> 
             model // do nothing
->>>>>>> b0f4b686
         | Some proj ->
             let newReducedState = 
                 model.Diagram.GetCanvasState()
                 |> Option.map extractReducedState 
-<<<<<<< HEAD
-            if newReducedState <> model.AsyncActivity.LastSavedCanvasState
-            then
-                printfn "AutoSaving"
-                model
-                |> updateTimeStamp
-                |> setActivity (fun a -> {a with LastSavedCanvasState = newReducedState})
-                |> (fun model' -> saveOpenFileAction true model'; model') // autosave                           
-            else
-                model
-    | _ -> model
-=======
             if needsAutoSave newReducedState  model.AsyncActivity.LastSavedCanvasState
             then
                 printfn "AutoSaving"
@@ -417,7 +386,6 @@
             else
                 model
        
->>>>>>> b0f4b686
             
 
 
