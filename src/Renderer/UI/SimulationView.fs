--- conflicted
+++ resolved
@@ -109,13 +109,9 @@
 /// Return SimulationData that can be used to extend the simulation
 /// as needed, or error if simulation fails
 let makeSimData model =
-<<<<<<< HEAD
     let start = Helpers.getTimeMs()
-    match model.Diagram.GetCanvasState(), model.CurrentProj with
+    match model.Sheet.GetCanvasState(), model.CurrentProj with
     | None, _ -> None
-=======
-    match model.Sheet.GetCanvasState (), model.CurrentProj with
->>>>>>> d08bdffe
     | _, None -> None
     | canvasState, Some project ->
         let otherComponents = 
@@ -402,4 +398,4 @@
                  pressing the \"Start simulation\" button."
             hr []
             body
-        ]
+        ]