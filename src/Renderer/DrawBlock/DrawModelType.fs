--- conflicted
+++ resolved
@@ -388,18 +388,9 @@
     let symbolOf_ k = symbol_ >-> SymbolT.symbolOf_ k
 
 module SheetT =
-<<<<<<< HEAD
-    // Button Stuff
-    
-=======
+
     // HLP 23: AUTHOR Khoury & Ismagilov
     // Types needed for scaling box
-    type Button = {
-        Center : XYPos
-        Radius : float
-    }
->>>>>>> b1d882df
-
     type ScalingBox = {
         TopLeftStart : XYPos
         WidthStart : float
