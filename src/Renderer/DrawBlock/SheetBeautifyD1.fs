module SheetBeautifyD1


// open modules likely to be used
open BlockHelpers
open CommonTypes
open DrawHelpers
open DrawModelType
open DrawModelType.SymbolT
open DrawModelType.BusWireT
open DrawModelType.SheetT
open Helpers
open SheetUpdateHelpers
open SheetBeautifyHelpers
open Optics
open Optics.Operators // for >-> operator

/// Check if a symbol is singly connected
/// Singly connected: Has only one parallel wire
/// Parallel wire: Wires which have an odd number of segments and start in the same direction 
/// Returns true or false 
let checkSinglyConnected sheet sym  = 
    let wiresConnectedToSym = 
        sheet.Wire.Wires
        |> (mapValues >> Seq.toList)
        |> List.filter (
            fun wire -> 
                (Map.tryFind (string wire.InputPort) sym.PortMaps.Orientation, Map.tryFind (string wire.OutputPort) sym.PortMaps.Orientation)
                |> function
                | None, None -> false
                | _, _ -> true
        )
    
    match wiresConnectedToSym.Length with
    | 1 -> 
        match wiresConnectedToSym[0].Segments.Length with 
        | n when n%2=0 -> false // even number of segments is not singly connected
        | _ -> true
    | 2 -> (wiresConnectedToSym[0].Segments.Length%2) <> (wiresConnectedToSym[1].Segments.Length % 2)
    | _ -> false

/// Gets the separation between ports for a symbol on a given edge
/// Returns the separation as a float. May be negative
let getPortSep edge sym sheet = 
        let portOrder = getPortOrder edge sym
        let length = 
            match edge with
            | Left | Right ->   fst (Symbol.getRotatedHAndW sym)
            | Top | Bottom -> snd (Symbol.getRotatedHAndW sym)
        match portOrder.Length with 
        | 0 | 1 -> length/2.
        | _ -> 
            let portPos1 = getPortPos portOrder[0] sheet.Wire.Symbol 
            let portPos2 = getPortPos portOrder[1] sheet.Wire.Symbol
            match edge with 
            | Left | Right -> (portPos1-portPos2).Y
            | Top | Bottom -> (portPos1-portPos2).X

/// Aligns top ports of two symbols 
/// Takes in the target port (the one to be aligned to), the symbol to align and the edge along which
/// aligning must be done. Returns updated Symbol
let alignTopPorts (targetPortPos: XYPos) (currentSymbol: Symbol) edge sheet = 
    let numPorts = (float) (getPortOrder edge currentSymbol).Length
<<<<<<< HEAD
    let portSep = 
        match edge with
        | Right | Left -> currentSymbol.Component.H*(Option.defaultValue 1. currentSymbol.VScale) / (numPorts+1.)
        | Top | Bottom -> currentSymbol.Component.W*(Option.defaultValue 1. currentSymbol.HScale) / (numPorts+1.)
    // printfn "ALIGNING: CURRENT SYMBOL LABEL, targetPortPos.Y"
    // printfn "%A" currentSymbol.Component.Label
    // printfn "%A" targetPortPos.Y
    // printfn "%A" currentSymbol.Component.Y
    let portSepConst = 1. // 0.825 // not exact for some reason, need this to scale properly
    match edge, currentSymbol.Component.Type with
    // | Right | Left -> updateSymPos {X=currentSymbol.Component.X; Y=targetPortPos.Y+(0.5*numPorts+0.5)*portSep-currentSymbol.Component.H*(Option.defaultValue 1. currentSymbol.VScale)} currentSymbol
    // | Top | Bottom -> updateSymPos {X=targetPortPos.X+(0.5*numPorts+0.5)*portSep-currentSymbol.Component.W*(Option.defaultValue 1. currentSymbol.HScale); Y=currentSymbol.Component.Y} currentSymbol
    | Right, Custom _ | Left, Custom _ -> updateSymPos {X=currentSymbol.Component.X; Y=targetPortPos.Y-portSep*portSepConst} currentSymbol
    | Top, Custom _ | Bottom, Custom _ -> updateSymPos {X=targetPortPos.X-portSepConst*portSep; Y=currentSymbol.Component.Y} currentSymbol
    | Right, _ | Left, _ -> updateSymPos {X=currentSymbol.Component.X; Y=targetPortPos.Y-portSep} currentSymbol
    | Top, _ | Bottom, _ -> updateSymPos {X=targetPortPos.X-portSep; Y=currentSymbol.Component.Y} currentSymbol
=======
    let portSep = getPortSep edge currentSymbol sheet
    // distance between ports is different to distance between port and corner
    // this finds distance between port and corner
    let portToCorner = 
        (match edge with 
        | Left | Right -> fst (Symbol.getRotatedHAndW currentSymbol) 
        | Top | Bottom -> snd (Symbol.getRotatedHAndW currentSymbol)
        |> (-)
        <| (numPorts-1.)*portSep)
        |> (/)
        <| 2.

    match edge with
    | Right | Left -> updateSymPos {X=currentSymbol.Component.X; Y=targetPortPos.Y-portToCorner} currentSymbol
    | Top | Bottom -> updateSymPos {X=targetPortPos.X-portToCorner; Y=currentSymbol.Component.Y} currentSymbol
>>>>>>> b37ab1e3

/// Update symbols in sheet according to a new list of symbols to update
/// Returns updated sheet
let updateSymbols updatedSymbols priorSheet = 
    (priorSheet.Wire.Symbol.Symbols, updatedSymbols)
    ||> List.fold (fun acc sym -> Map.add sym.Id sym acc)
    |> Optic.set symbols_
    <| priorSheet

/// Updates all components by aligning top ports according to list of target and ports and the edges along which aligning must be done
/// Returns updated sheet
let updateAllComponents targetPorts (sourcePorts: Edge list) priorSheet=   
    let updatedSymbols = 
        targetPorts
        |> List.map fst 
        |> List.map getPortPos 
        |> List.map (fun curried -> curried priorSheet.Wire.Symbol) // target port positions
        |> List.map alignTopPorts
        |> List.mapi (fun i curried -> curried <| snd targetPorts[i])
        |> List.mapi (fun i curried -> curried sourcePorts[i])
        |> List.map (fun curried -> curried priorSheet)

    updateSymbols updatedSymbols priorSheet

/// Given a sheet and source port-symbol pair, returns the target port (the port the source port is connected to)
/// And the original symbol as a tuple. If not connected, returns None and original symbol
let getConnectingPort (sheet: SheetT.Model) portAndSym = 
    let (port: string) = fst portAndSym    
<<<<<<< HEAD
    // printfn "GETCONNECTINGPORT: LIST OF WIRES CONNECTED TO PORT"
    // printfn "%A" <| fst portAndSym
    // printfn "%A" (sheet.Wire.Wires |>  (mapValues >> Seq.toList) |> List.filter (fun wire -> (string wire.OutputPort)=port || (string wire.InputPort)=port))
=======
>>>>>>> b37ab1e3
    sheet.Wire.Wires
    |> (mapValues >> Seq.toList)
    |> List.filter (
        fun wire -> 
            (string wire.OutputPort)=port || (string wire.InputPort)=port
    )
    |> List.tryItem 0
    |> function
    | None -> None, snd portAndSym
    | Some wire ->
        match (string wire.OutputPort)=port with 
        | true -> Some (string wire.InputPort), snd portAndSym
        | false -> Some (string wire.OutputPort), snd portAndSym
    

// Gets the output ports of the symbol, unless the target port of the output port is on the opposite side of the output port
// e.g. output (source) port on the right side of symbol and target port to the left of the symbol
// In that case, we get the input ports of the symbol
let getCorrectSide sheet sym = 
    let potentialPort = 
        match sym.STransform.Flipped, sym.STransform.Rotation with // assuming flipped means flipped along y axis of symbol
<<<<<<< HEAD
            | false, Degree0 | true, Degree180->  sym.PortMaps.Order[Right][0], sym
            | false, Degree90 | true, Degree270 -> sym.PortMaps.Order[Top][0], sym
            | false, Degree180 | true, Degree0 -> sym.PortMaps.Order[Left][0], sym
            | false, Degree270 | true, Degree90 -> sym.PortMaps.Order[Bottom][0], sym
    
    let connectingPort = getConnectingPort sheet potentialPort
    
    let connectingPortPos = 
        match connectingPort with 
        | Some port, _ -> getPortPos port sheet.Wire.Symbol
=======
            | false, Degree0 | true, Degree180->  List.tryItem 0 sym.PortMaps.Order[Right], sym
            | false, Degree90 | true, Degree270 -> List.tryItem 0 sym.PortMaps.Order[Top], sym
            | false, Degree180 | true, Degree0 -> List.tryItem 0 sym.PortMaps.Order[Left], sym
            | false, Degree270 | true, Degree90 -> List.tryItem 0 sym.PortMaps.Order[Bottom], sym
    
    let connectingPort = 
        match fst potentialPort with 
        | None -> None, sym
        | Some port -> getConnectingPort sheet (port,sym)
    
    
    let connectingPortPos = 
        match connectingPort with 
        | Some port, _ -> getPortPos  port sheet.Wire.Symbol
>>>>>>> b37ab1e3
        | None, _ -> sym.Pos
    
    let ret = 
        match sym.STransform.Flipped, sym.STransform.Rotation with // assuming flipped means flipped along y axis of symbol
            | false, Degree0 | true, Degree180 when connectingPortPos.X > sym.Pos.X ->  sym.PortMaps.Order[Right], sym
            | false, Degree0 | true, Degree180 when connectingPortPos.X < sym.Pos.X ->  sym.PortMaps.Order[Left], sym
            | false, Degree90 | true, Degree270 when connectingPortPos.Y < sym.Pos.Y -> sym.PortMaps.Order[Top], sym
            | false, Degree90 | true, Degree270 when connectingPortPos.Y > sym.Pos.Y -> sym.PortMaps.Order[Bottom], sym
            | false, Degree180 | true, Degree0 when connectingPortPos.X < sym.Pos.X -> sym.PortMaps.Order[Left], sym
            | false, Degree180 | true, Degree0 when connectingPortPos.X > sym.Pos.X -> sym.PortMaps.Order[Right], sym
            | false, Degree270 | true, Degree90 when connectingPortPos.Y < sym.Pos.Y -> sym.PortMaps.Order[Bottom], sym
            | false, Degree270 | true, Degree90 when connectingPortPos.Y > sym.Pos.Y -> sym.PortMaps.Order[Top], sym
            | _ -> sym.PortMaps.Order[Right], sym
    ret
        


/// Get all target ports and their source port symbols across a given set of symbols
/// Returns list of tuples of target port and the source port's symbol
let getCaseTargetPorts sheet comparer symbolList= 
    symbolList
    |> List.map (fun sym -> getCorrectSide sheet sym)
    |> List.filter (fun (portList, _) -> comparer portList)
    |> List.map (
        fun (portList, sym: Symbol) -> 
            let potential = List.tryLast portList
            match potential with 
            | Some s -> s, sym
            | None -> "", sym
    )
    |> List.map (getConnectingPort sheet) 
    |> List.filter (fun port -> (fst port).IsSome)
    |> List.map (fun (tPort, sym) -> Option.get tPort, sym)

/// Get the edge that a source port is on
/// If the source port doesn't have an associated target port, it is not included (match with getCaseTargetPorts)
let getCaseSourcePorts sheet comparer symbolList = 
    symbolList
    |> List.map (fun sym -> getCorrectSide sheet sym)
    |> List.filter (fun (portList, _) -> comparer portList)
<<<<<<< HEAD
    |> List.map (fun (portList, sym) -> portList[0], sym)
=======
    |> List.map (fun (portList, sym) -> List.tryItem 0 portList, sym)
>>>>>>> b37ab1e3
    |> List.filter (
        fun (sPort, sym) ->
            let connPort = 
                match sPort with 
                | Some sPort -> getConnectingPort sheet (sPort, sym)
                | None -> None, sym 
            match connPort with 
            | Some _, _-> true
            | None, _ -> false
    )
    |> List.map (
        fun (port, sym) -> 
        match port with 
        | Some port -> Map.find port sym.PortMaps.Orientation
        | None -> Right // defaults to right, but should be a better way to do it
    )

/// Find exactly how two symbols known to be connected are connected to each other
/// returns the edge of sym1 that connects to edge of sym2 and the original symbol tuple
let findSymbolsEdgeConns sheet symPair =
    let sym1, sym2 = symPair
    let edges = 
        sheet.Wire.Wires
        |> (mapValues >> Seq.toList)
        |> List.map (
            fun wire ->
                let inputInSym1, outputInSym1, inputInSym2, outputInSym2 =  
                    Map.tryFind (string wire.InputPort) sym1.PortMaps.Orientation, 
                    Map.tryFind (string wire.OutputPort) sym1.PortMaps.Orientation, 
                    Map.tryFind (string wire.InputPort) sym2.PortMaps.Orientation, 
                    Map.tryFind (string wire.OutputPort) sym2.PortMaps.Orientation
                
                match inputInSym1, outputInSym1, inputInSym2, outputInSym2 with 
                | Some edg1, None, None, Some edg2 -> Some edg1, Some edg2
                | None, Some edg1, Some edg2, None -> Some edg1, Some edg2
                | _, _, _, _ -> None, None // no other case should be considered 
        )
        |> List.filter (
            fun (edg1, edg2) -> 
                match edg1, edg2 with 
                | Some _, Some _ -> true
                | _, _ -> false
        )
        |> List.item 0 // known that sym1 & sym2 are connected so no issue
    
    (Option.get (fst edges), Option.get (snd edges)), (sym1, sym2)

// Gets ALL the ports a port is connected to. The wires connecting the ports must all have the same direction
// ie the number of segments %2 must be the same
let getAllConnectingPorts sheet port =
    let allConnectedWires = 
        sheet.Wire.Wires
        |> (mapValues >> Seq.toList)
        |> List.filter (
            fun wire -> 
                (string wire.OutputPort)=port || (string wire.InputPort)=port
        )
    // assert that all wires have the same # of segments %2
    let wireAssertion = 
        let initialState = 
            match List.tryItem 0 allConnectedWires with 
            | Some wire -> Some (wire.Segments.Length%2) 
            | None -> None
        
        (true, allConnectedWires)
        ||> List.fold (
            fun cs wire -> 
                match initialState with 
                | Some dir -> (wire.Segments.Length%2=dir) && cs
                | None -> false
        )
    if (wireAssertion) then 
        allConnectedWires
        |> List.map (
            fun wire ->
                match (string wire.OutputPort)=port with 
                | true -> (string wire.InputPort)
                | false -> (string wire.OutputPort) 
        )
    else 
        []
    

/// Get list of symbols that a given port is connected to 
let getConnectedSymbols sheet isCase2 portAndSym = 
    let port = fst portAndSym
    let connectedPorts = 
        match isCase2 with
        | true -> 
            getAllConnectingPorts sheet port
        | false -> 
            getConnectingPort sheet portAndSym
            |> fst
            |> function
            | None -> [""]
            | Some str -> [str]
            
            
    sheet.Wire.Symbol.Symbols
    |> (mapValues >> Seq.toList)
    |> List.filter (
        fun sym -> 
            List.map (
                fun key -> 
                    Map.tryFind key sym.PortMaps.Orientation
            ) connectedPorts
            |> List.fold (
                fun cs ci -> 
                    match ci with 
                    | Some _ -> true
                    | None -> cs || false
            ) false  
    )

/// Finds the edgemost coordinate in a list of symbols ie finds the rightmost, leftmost, topmost or bottomost symbol
/// Returns float value specifying coordinate of edgemost symbol. If edge was known, can be used to set X or Y coord
/// of relevant symbol
let findEdgemost edge symList = 
    (0., symList)
    ||> List.fold (
        fun furthest sym -> 
            match edge with 
            | Right -> if (sym.Component.X > furthest) then sym.Component.X else furthest
            | Left -> if (sym.Component.X < furthest) then sym.Component.X else furthest
            | Top ->  if (sym.Component.Y > furthest) then sym.Component.Y else furthest // TODO: check logic
            | Bottom -> if (sym.Component.Y < furthest) then sym.Component.Y else furthest
    )

/// Custom component scaling. Positioning of all components.
let sheetAlignScale (sheet: SheetT.Model) = 
    let singlyConnected, multiplyConnected = 
        sheet.Wire.Symbol.Symbols
        |> (mapValues >> Seq.toList)
        |> List.partition (checkSinglyConnected sheet)
    
    // 3. Where possible align multiply connected components to eliminate wire bends in nearly straight wires
    // This is done first as there are more restrictions on how multiply connected components can move, 
    // so adjusting them first allows us to remove some harder wire bends without affecting the easier ones

    // Four cases:
    // Case 1: 1 output, connected to 1 component (ie only multiply connected on input)
    // Move component to the X or Y position of its output port
    // Case 2: 1 output, connected to several components (A, B, C)
    // Move component to the A's top port X or Y position 
    // Will still have unstraightened parallel wires, but fewer
    // Case 3: Several outputs, all connected to 1 component
    // Move to X or Y position of top port of connected component
    // Case 4: Several outputs, connected to several components (A, B, C)
    // This case is complicated and not easy to align correctly, so it is ignored
    // Case 2 used as heuristic to perform ASB 6 - aligning arrays of components

    // Separates into case 1, 2, 3
    let case1Comparer portList = 
        let portConnectedSymbols = 
            portList
            |> List.map (fun port -> port, 1)
            |> List.map (getConnectedSymbols sheet false) 
        match portConnectedSymbols.Length with 
        | 1 -> 
            match portConnectedSymbols[0].Length with 
            | 1-> true
            | _ -> false
        | _ -> false
        
    let case2Comparer portList = 
        let portConnectedSymbols = 
            portList
            |> List.map (fun port -> port, 1)
            |> List.map (getConnectedSymbols sheet true) 
        match portConnectedSymbols.Length with 
        | 1 -> 
            match portConnectedSymbols[0].Length with 
            | 0 | 1-> false
            | _ -> true
        | _ -> false

    let case3Comparer portList = 
        let portConnectedSymbols = 
            portList
            |> List.map (fun port -> port, 1)
<<<<<<< HEAD
            |> List.map (getConnectedSymbols sheet) 
        // printfn "Port connected symbols"
        // printfn "%A" portConnectedSymbols
=======
            |> List.map (getConnectedSymbols sheet false) 
>>>>>>> b37ab1e3
        match portConnectedSymbols.Length with 
        | 1 -> false
        | _ -> 
            match (List.distinct (List.collect id portConnectedSymbols)).Length with 
            | 1 -> true
            | _ -> false
    
    let case4Comparer portList = 
        let portConnectedSymbols = 
            portList
            |> List.map (fun port -> port, 1)
            |> List.map (getConnectedSymbols sheet false) 
        match portConnectedSymbols.Length with 
        | 1 -> false
        | _ -> 
            match (List.distinct (List.collect id portConnectedSymbols)).Length with 
            | 1 -> false
            | _ -> true
        

        
    let case1TargetPort = getCaseTargetPorts sheet case1Comparer multiplyConnected
    let case2TargetPort = getCaseTargetPorts sheet case2Comparer multiplyConnected
    let case3TargetPort = getCaseTargetPorts sheet case3Comparer multiplyConnected 
    let case4TargetPort = getCaseTargetPorts sheet case4Comparer multiplyConnected
    let case1SourcePort = getCaseSourcePorts sheet case1Comparer multiplyConnected
    let case3SourcePort = getCaseSourcePorts sheet case3Comparer multiplyConnected

    printfn "Case 1 length"
    printfn "%A" case1TargetPort
    printfn "Case 2 length"
    printfn "%A" case2TargetPort
    printfn "Case 3 length"
    printfn "%A" <| List.map (fun symport -> fst symport |> getPortPos <| sheet.Wire.Symbol) case3TargetPort
    printfn "Case 4 length"
    printfn "%A" case4TargetPort




    // 6. Include, where this is worthwhile (heuristic) aligning arrays of components. Note that
    // aligning components will usually mean that connections between the aligned components
    // cannot be straight and vice versa.

    // Aligning case 2: components with one output port connected to several symbols
    // Align connected symbols first, then align individual-ported symbol to middle
    
    // Get the symbols the case 2 symbols are connected to
    let case2connectedSyms = 
        sheet.Wire
        |> getConnSyms
        |> List.filter (
            fun (sym1, _) -> List.exists (fun (_, sym) -> sym=sym1) case2TargetPort 
        )
    
    let connSymsMap = 
        (Map.empty<Symbol, Symbol list>, case2connectedSyms)
        ||> List.fold (
            fun currentMap (sym1, sym2) -> 
                Map.tryFind sym1 currentMap
                |> function
                | Some sList -> Map.add sym1 (List.append sList [sym2]) currentMap
                | None -> Map.add sym1 [sym2] currentMap 
        )
        |> Map.toList
    
    let symOutputEdges = 
        connSymsMap
        |> List.map fst
        |> List.map (
            fun sym -> 
                match sym.STransform.Flipped, sym.STransform.Rotation with // assuming flipped means flipped along y axis of symbol
                | false, Degree0 | true, Degree180->  Right
                | false, Degree90 | true, Degree270 -> Top
                | false, Degree180 | true, Degree0 -> Left
                | false, Degree270 | true, Degree90 -> Bottom
        )
    
    let newCoords = 
        connSymsMap
        |> List.mapi (fun i (_, connSyms) -> findEdgemost symOutputEdges[i] connSyms)
        
    let updatedSyms = 
        connSymsMap
        |> List.map (fun (_, symList) -> symList)
        |> List.mapi (
            fun i symList -> 
                List.map (
                    fun sym -> 
                        match symOutputEdges[i] with 
                        | Left | Right -> Optic.set posOfSym_ {X=newCoords[i]; Y=sym.Component.Y} sym
                        | Top | Bottom -> Optic.set posOfSym_ {X=sym.Component.X; Y=newCoords[i]} sym 
                ) symList
        )
        |> List.collect id

    let findAvPos edge symList = 
        (0.,symList)
        ||> List.fold (
            fun sum sym -> 
                match edge with 
                | Left | Right -> sum+sym.Component.Y
                | Top | Bottom -> sum+sym.Component.X
        )
        |> (/)
        <| (float) symList.Length


    let case2UpdatedSymbols = 
        connSymsMap 
        |> List.mapi (
            fun i (sym, symList) ->
                (findAvPos symOutputEdges[i] symList), sym
        )
        |> List.mapi ( 
            fun i (newPos, sym) ->
                match symOutputEdges[i] with 
                | Left | Right -> Optic.set posOfSym_ {X=sym.Component.X; Y=newPos} sym
                | Top | Bottom -> Optic.set posOfSym_ {X=newPos; Y=sym.Component.Y} sym
        )
        |> List.append updatedSyms


    // 1. Align all singly-connected components to eliminate wire bends in parallel wires
    // Singly connected components have either 1 or 2 wires on the output - a simpler case than multiply connected
    // so should (theoretically) use the same framework and be ok
    let alwaysTrue x = true

    let singlyConnectedTargetPort = getCaseTargetPorts sheet alwaysTrue singlyConnected
    let singlyConnectedSourcePort = getCaseSourcePorts sheet alwaysTrue singlyConnected
    
    // 4. Scale custom symbols to reduce wire bends in parallel wires between two custom components
    // get custom symbols and the custom symbols they are connected to

    let customSymbolPairs = 
            sheet.Wire
            |> getConnSyms
            |> List.filter (
                fun (sym1, sym2) -> 
                    match sym1.Component.Type, sym2.Component.Type with
                    | Custom _, Custom _ -> true
                    | _, _ -> false
            )
<<<<<<< HEAD
    let scaledSyms = 
            customSymbolPairs
            |> List.map (findSymbolsEdgeConns sheet) 
            |> List.filter (
                fun (edges, _) -> 
                    match (fst edges), (snd edges) with 
                    | Right, Left | Left, Right | Top, Bottom | Bottom, Top -> true
                    | _ -> false
                )
            |> List.map (fun ((edg1, edg2), (sym1, sym2)) -> 
                match edg1, edg2 with
                | Right, Left | Left, Right -> ((getPortOrder edg1 sym1).Length, sym1.Component.H*(Option.defaultValue 1. sym1.VScale)), ((getPortOrder edg2 sym2).Length, sym2.Component.H),true
                | Top, Bottom | Bottom, Top -> ((getPortOrder edg1 sym1).Length, sym1.Component.W*(Option.defaultValue 1. sym1.HScale)), ((getPortOrder edg2 sym2).Length, sym2.Component.W), false
                | _ -> (0, 0.), (0, 0.), false // shouldn't happen
            )
            // convert to scaling factor applied to second component
            // formula: want port separations of both components to be equal
            // let l_i = length of component i, n_i = number of ports on component i
            // then l_1/(n_1+1) = l_2/(n_2+1) => l2=l1 * (n2+1)/(n1+1)
            // only modify scale, not height => scale_2 = l2/h2, where h2 is component height
            |> List.map (fun ((n1, l1), (n2, h2), horv) -> l1/h2 * (float) (n2+1)/(float) (n1+1), horv)
            |> List.mapi (fun i (scale, horv) -> 
                let scaleConst = 1. // 1.03
                match horv, (fst customSymbolPairs[i]).Component.Type with 
                | true, Custom _ ->
                    {snd customSymbolPairs[i] with VScale=Some (scaleConst*scale)} // 1.03 is hardcoded scale modifier since this isn't exact
                | false, Custom _ -> 
                    {snd customSymbolPairs[i] with HScale=Some (scaleConst*scale)} 
                | true, _ -> 
                    {snd customSymbolPairs[i] with VScale=Some scale}
                | false, _ -> {snd customSymbolPairs[i] with HScale=Some scale} 
            )
    
=======
    
    let scaledSyms = 
            customSymbolPairs
            |> List.map (findSymbolsEdgeConns sheet) 
            |> List.filter (
                fun (edges, _) -> 
                    match (fst edges), (snd edges) with 
                    | Right, Left | Left, Right | Top, Bottom | Bottom, Top -> true
                    | _ -> false
                )
            |> List.map (fun ((edg1, edg2), (sym1, sym2)) -> 
                    let sym1sep = getPortSep edg1 sym1 sheet
                    let sym2sep = getPortSep edg2 sym2 sheet
                    let scale = -sym1sep/sym2sep
                    match edg1, edg2 with 
                    | Left, Right | Right, Left -> scale, true
                    | Top, Bottom | Bottom, Top -> scale, false
                    | _ -> 1., true // shouldn't happen
            )
            |> List.mapi (fun i (scale, horv) -> 
                match horv with 
                | true ->
                    {snd customSymbolPairs[i] with VScale=Some (scale*Option.defaultValue 1. (snd customSymbolPairs[i]).VScale)}
                | false -> 
                    {snd customSymbolPairs[i] with HScale=Some (scale*Option.defaultValue 1. (snd customSymbolPairs[i]).HScale)} 
            )
    
>>>>>>> b37ab1e3
    // count number of ports on both symbol edges and their current dimensions to find scale factor
    // set hscale/vscale correspondingly
    
    
    // 2/7. Do not overlap components
    // Go through updated sheet and check which symbols overlap
<<<<<<< HEAD
    // if they overlap, move the symbol to its old position in the original sheet
    
    let updatedSheet = 
        sheet
        |> updateSymbols scaledSyms
        |> updateAllComponents case1TargetPort case1SourcePort
        |> updateSymbols case2UpdatedSymbols
        |> updateAllComponents case3TargetPort case3SourcePort
        |> updateAllComponents singlyConnectedTargetPort singlyConnectedSourcePort
        |> updateBoundingBoxes

    let newSymbolBoundingBoxes = 
        updatedSheet.BoundingBoxes
        |> Map.toList
=======
    // if they overlap, revert to an earlier version that doesn't overlap
    // continue until we return at the original sheet
>>>>>>> b37ab1e3
    
    // Returns component ids of overlapping components
    let getOverlappingComponents boundingBoxes = 
        boundingBoxes
        |> List.allPairs boundingBoxes
        |> List.filter (fun (bb1, bb2) -> bb1<>bb2)
        |> List.filter (fun (bb1, bb2) -> overlap2DBox (snd bb1) (snd bb2))
        |> List.collect (fun tup -> [fst tup; snd tup])
<<<<<<< HEAD
        |> List.map (fun (cid, bb) -> cid)
    
    // let noSymbolOverlapSheet = 
    //     (scaledSymSheet.Wire.Symbol.Symbols, overlappingComponents)
    //     ||> List.fold (fun acc cid -> Map.add cid sheet.Wire.Symbol.Symbols[cid] acc)
    //     |> Optic.set symbols_
    //     <| scaledSymSheet 
    
    updatedSheet
=======
        |> List.map fst
        |> List.distinct

    let revert newSheet oldSheet overlappingCids = 
        (newSheet.Wire.Symbol.Symbols, overlappingCids)
        ||> List.fold (fun acc cid -> Map.add cid oldSheet.Wire.Symbol.Symbols[cid] acc)
        |> Optic.set symbols_
        <| newSheet
        |> updateBoundingBoxes
    
    // TODO: implement with List.scan/fold ?
    let scaledSymsSheet = updateSymbols scaledSyms sheet |> updateBoundingBoxes
    let case1Sheet = updateAllComponents case1TargetPort case1SourcePort scaledSymsSheet |> updateBoundingBoxes
    let case2Sheet = updateSymbols case2UpdatedSymbols case1Sheet |> updateBoundingBoxes
    let case3Sheet = updateAllComponents case3TargetPort case3SourcePort case2Sheet |> updateBoundingBoxes
    let singlyConnectedSheet = updateAllComponents singlyConnectedTargetPort singlyConnectedSourcePort case3Sheet |> updateBoundingBoxes

    let singlyConnectedOverlapping = getOverlappingComponents (Map.toList singlyConnectedSheet.BoundingBoxes)
    let case3Reverted = revert singlyConnectedSheet case3Sheet singlyConnectedOverlapping
    let case3Overlapping = getOverlappingComponents (Map.toList case3Reverted.BoundingBoxes)
    let case2Reverted = revert case3Reverted case2Sheet case3Overlapping
    let case2Overlapping = getOverlappingComponents (Map.toList case2Reverted.BoundingBoxes)
    let case1Reverted = revert case2Reverted case1Sheet case2Overlapping
    let case1Overlapping = getOverlappingComponents (Map.toList case1Reverted.BoundingBoxes)
    let scaledSymsReverted = revert case1Reverted scaledSymsSheet case1Overlapping
    let scaledSymsOverlapping = getOverlappingComponents (Map.toList scaledSymsReverted.BoundingBoxes)
    let initialRevert = revert scaledSymsReverted sheet scaledSymsOverlapping
    let final = updateAllComponents singlyConnectedTargetPort singlyConnectedSourcePort initialRevert
    final
>>>>>>> b37ab1e3
    <|MERGE_RESOLUTION|>--- conflicted
+++ resolved
@@ -61,24 +61,6 @@
 /// aligning must be done. Returns updated Symbol
 let alignTopPorts (targetPortPos: XYPos) (currentSymbol: Symbol) edge sheet = 
     let numPorts = (float) (getPortOrder edge currentSymbol).Length
-<<<<<<< HEAD
-    let portSep = 
-        match edge with
-        | Right | Left -> currentSymbol.Component.H*(Option.defaultValue 1. currentSymbol.VScale) / (numPorts+1.)
-        | Top | Bottom -> currentSymbol.Component.W*(Option.defaultValue 1. currentSymbol.HScale) / (numPorts+1.)
-    // printfn "ALIGNING: CURRENT SYMBOL LABEL, targetPortPos.Y"
-    // printfn "%A" currentSymbol.Component.Label
-    // printfn "%A" targetPortPos.Y
-    // printfn "%A" currentSymbol.Component.Y
-    let portSepConst = 1. // 0.825 // not exact for some reason, need this to scale properly
-    match edge, currentSymbol.Component.Type with
-    // | Right | Left -> updateSymPos {X=currentSymbol.Component.X; Y=targetPortPos.Y+(0.5*numPorts+0.5)*portSep-currentSymbol.Component.H*(Option.defaultValue 1. currentSymbol.VScale)} currentSymbol
-    // | Top | Bottom -> updateSymPos {X=targetPortPos.X+(0.5*numPorts+0.5)*portSep-currentSymbol.Component.W*(Option.defaultValue 1. currentSymbol.HScale); Y=currentSymbol.Component.Y} currentSymbol
-    | Right, Custom _ | Left, Custom _ -> updateSymPos {X=currentSymbol.Component.X; Y=targetPortPos.Y-portSep*portSepConst} currentSymbol
-    | Top, Custom _ | Bottom, Custom _ -> updateSymPos {X=targetPortPos.X-portSepConst*portSep; Y=currentSymbol.Component.Y} currentSymbol
-    | Right, _ | Left, _ -> updateSymPos {X=currentSymbol.Component.X; Y=targetPortPos.Y-portSep} currentSymbol
-    | Top, _ | Bottom, _ -> updateSymPos {X=targetPortPos.X-portSep; Y=currentSymbol.Component.Y} currentSymbol
-=======
     let portSep = getPortSep edge currentSymbol sheet
     // distance between ports is different to distance between port and corner
     // this finds distance between port and corner
@@ -94,7 +76,6 @@
     match edge with
     | Right | Left -> updateSymPos {X=currentSymbol.Component.X; Y=targetPortPos.Y-portToCorner} currentSymbol
     | Top | Bottom -> updateSymPos {X=targetPortPos.X-portToCorner; Y=currentSymbol.Component.Y} currentSymbol
->>>>>>> b37ab1e3
 
 /// Update symbols in sheet according to a new list of symbols to update
 /// Returns updated sheet
@@ -123,12 +104,6 @@
 /// And the original symbol as a tuple. If not connected, returns None and original symbol
 let getConnectingPort (sheet: SheetT.Model) portAndSym = 
     let (port: string) = fst portAndSym    
-<<<<<<< HEAD
-    // printfn "GETCONNECTINGPORT: LIST OF WIRES CONNECTED TO PORT"
-    // printfn "%A" <| fst portAndSym
-    // printfn "%A" (sheet.Wire.Wires |>  (mapValues >> Seq.toList) |> List.filter (fun wire -> (string wire.OutputPort)=port || (string wire.InputPort)=port))
-=======
->>>>>>> b37ab1e3
     sheet.Wire.Wires
     |> (mapValues >> Seq.toList)
     |> List.filter (
@@ -150,18 +125,6 @@
 let getCorrectSide sheet sym = 
     let potentialPort = 
         match sym.STransform.Flipped, sym.STransform.Rotation with // assuming flipped means flipped along y axis of symbol
-<<<<<<< HEAD
-            | false, Degree0 | true, Degree180->  sym.PortMaps.Order[Right][0], sym
-            | false, Degree90 | true, Degree270 -> sym.PortMaps.Order[Top][0], sym
-            | false, Degree180 | true, Degree0 -> sym.PortMaps.Order[Left][0], sym
-            | false, Degree270 | true, Degree90 -> sym.PortMaps.Order[Bottom][0], sym
-    
-    let connectingPort = getConnectingPort sheet potentialPort
-    
-    let connectingPortPos = 
-        match connectingPort with 
-        | Some port, _ -> getPortPos port sheet.Wire.Symbol
-=======
             | false, Degree0 | true, Degree180->  List.tryItem 0 sym.PortMaps.Order[Right], sym
             | false, Degree90 | true, Degree270 -> List.tryItem 0 sym.PortMaps.Order[Top], sym
             | false, Degree180 | true, Degree0 -> List.tryItem 0 sym.PortMaps.Order[Left], sym
@@ -176,7 +139,6 @@
     let connectingPortPos = 
         match connectingPort with 
         | Some port, _ -> getPortPos  port sheet.Wire.Symbol
->>>>>>> b37ab1e3
         | None, _ -> sym.Pos
     
     let ret = 
@@ -217,11 +179,7 @@
     symbolList
     |> List.map (fun sym -> getCorrectSide sheet sym)
     |> List.filter (fun (portList, _) -> comparer portList)
-<<<<<<< HEAD
-    |> List.map (fun (portList, sym) -> portList[0], sym)
-=======
     |> List.map (fun (portList, sym) -> List.tryItem 0 portList, sym)
->>>>>>> b37ab1e3
     |> List.filter (
         fun (sPort, sym) ->
             let connPort = 
@@ -402,13 +360,7 @@
         let portConnectedSymbols = 
             portList
             |> List.map (fun port -> port, 1)
-<<<<<<< HEAD
-            |> List.map (getConnectedSymbols sheet) 
-        // printfn "Port connected symbols"
-        // printfn "%A" portConnectedSymbols
-=======
             |> List.map (getConnectedSymbols sheet false) 
->>>>>>> b37ab1e3
         match portConnectedSymbols.Length with 
         | 1 -> false
         | _ -> 
@@ -436,16 +388,6 @@
     let case4TargetPort = getCaseTargetPorts sheet case4Comparer multiplyConnected
     let case1SourcePort = getCaseSourcePorts sheet case1Comparer multiplyConnected
     let case3SourcePort = getCaseSourcePorts sheet case3Comparer multiplyConnected
-
-    printfn "Case 1 length"
-    printfn "%A" case1TargetPort
-    printfn "Case 2 length"
-    printfn "%A" case2TargetPort
-    printfn "Case 3 length"
-    printfn "%A" <| List.map (fun symport -> fst symport |> getPortPos <| sheet.Wire.Symbol) case3TargetPort
-    printfn "Case 4 length"
-    printfn "%A" case4TargetPort
-
 
 
 
@@ -552,41 +494,6 @@
                     | Custom _, Custom _ -> true
                     | _, _ -> false
             )
-<<<<<<< HEAD
-    let scaledSyms = 
-            customSymbolPairs
-            |> List.map (findSymbolsEdgeConns sheet) 
-            |> List.filter (
-                fun (edges, _) -> 
-                    match (fst edges), (snd edges) with 
-                    | Right, Left | Left, Right | Top, Bottom | Bottom, Top -> true
-                    | _ -> false
-                )
-            |> List.map (fun ((edg1, edg2), (sym1, sym2)) -> 
-                match edg1, edg2 with
-                | Right, Left | Left, Right -> ((getPortOrder edg1 sym1).Length, sym1.Component.H*(Option.defaultValue 1. sym1.VScale)), ((getPortOrder edg2 sym2).Length, sym2.Component.H),true
-                | Top, Bottom | Bottom, Top -> ((getPortOrder edg1 sym1).Length, sym1.Component.W*(Option.defaultValue 1. sym1.HScale)), ((getPortOrder edg2 sym2).Length, sym2.Component.W), false
-                | _ -> (0, 0.), (0, 0.), false // shouldn't happen
-            )
-            // convert to scaling factor applied to second component
-            // formula: want port separations of both components to be equal
-            // let l_i = length of component i, n_i = number of ports on component i
-            // then l_1/(n_1+1) = l_2/(n_2+1) => l2=l1 * (n2+1)/(n1+1)
-            // only modify scale, not height => scale_2 = l2/h2, where h2 is component height
-            |> List.map (fun ((n1, l1), (n2, h2), horv) -> l1/h2 * (float) (n2+1)/(float) (n1+1), horv)
-            |> List.mapi (fun i (scale, horv) -> 
-                let scaleConst = 1. // 1.03
-                match horv, (fst customSymbolPairs[i]).Component.Type with 
-                | true, Custom _ ->
-                    {snd customSymbolPairs[i] with VScale=Some (scaleConst*scale)} // 1.03 is hardcoded scale modifier since this isn't exact
-                | false, Custom _ -> 
-                    {snd customSymbolPairs[i] with HScale=Some (scaleConst*scale)} 
-                | true, _ -> 
-                    {snd customSymbolPairs[i] with VScale=Some scale}
-                | false, _ -> {snd customSymbolPairs[i] with HScale=Some scale} 
-            )
-    
-=======
     
     let scaledSyms = 
             customSymbolPairs
@@ -614,32 +521,14 @@
                     {snd customSymbolPairs[i] with HScale=Some (scale*Option.defaultValue 1. (snd customSymbolPairs[i]).HScale)} 
             )
     
->>>>>>> b37ab1e3
     // count number of ports on both symbol edges and their current dimensions to find scale factor
     // set hscale/vscale correspondingly
     
     
     // 2/7. Do not overlap components
     // Go through updated sheet and check which symbols overlap
-<<<<<<< HEAD
-    // if they overlap, move the symbol to its old position in the original sheet
-    
-    let updatedSheet = 
-        sheet
-        |> updateSymbols scaledSyms
-        |> updateAllComponents case1TargetPort case1SourcePort
-        |> updateSymbols case2UpdatedSymbols
-        |> updateAllComponents case3TargetPort case3SourcePort
-        |> updateAllComponents singlyConnectedTargetPort singlyConnectedSourcePort
-        |> updateBoundingBoxes
-
-    let newSymbolBoundingBoxes = 
-        updatedSheet.BoundingBoxes
-        |> Map.toList
-=======
     // if they overlap, revert to an earlier version that doesn't overlap
     // continue until we return at the original sheet
->>>>>>> b37ab1e3
     
     // Returns component ids of overlapping components
     let getOverlappingComponents boundingBoxes = 
@@ -648,17 +537,6 @@
         |> List.filter (fun (bb1, bb2) -> bb1<>bb2)
         |> List.filter (fun (bb1, bb2) -> overlap2DBox (snd bb1) (snd bb2))
         |> List.collect (fun tup -> [fst tup; snd tup])
-<<<<<<< HEAD
-        |> List.map (fun (cid, bb) -> cid)
-    
-    // let noSymbolOverlapSheet = 
-    //     (scaledSymSheet.Wire.Symbol.Symbols, overlappingComponents)
-    //     ||> List.fold (fun acc cid -> Map.add cid sheet.Wire.Symbol.Symbols[cid] acc)
-    //     |> Optic.set symbols_
-    //     <| scaledSymSheet 
-    
-    updatedSheet
-=======
         |> List.map fst
         |> List.distinct
 
@@ -688,5 +566,4 @@
     let initialRevert = revert scaledSymsReverted sheet scaledSymsOverlapping
     let final = updateAllComponents singlyConnectedTargetPort singlyConnectedSourcePort initialRevert
     final
->>>>>>> b37ab1e3
     