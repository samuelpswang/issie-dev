module SheetBeautifyD2
// open modules likely to be used
open SheetBeautifyHelpers
open CommonTypes
open DrawHelpers
open DrawModelType
open DrawModelType.SymbolT
open DrawModelType.BusWireT
open DrawModelType.SheetT
open SheetUpdateHelpers
open BlockHelpers
open Optics
open Helpers
open Symbol
open BusWireRoute

// --------------------------------------------------------------
// --------------------------------------------------------------
// Exhaustive Search

/// Function to generate powersets for testing all combinations of flips
let rec powerSet =
    function
    | [] -> [ [] ]
    | head :: tail ->
        let tailSubsets = powerSet tail
        tailSubsets
        @ (tailSubsets
           |> List.map (fun subset -> head :: subset))

/// Applies the smartAutoRoute function to all existing wires connected to a symbol
let rerouteWire (symbolId: ComponentId) (model: SheetT.Model) : SheetT.Model =
    let wiresToReroute =
        model.Wire.Wires
        |> Map.filter (fun _ wire ->
            let sourceSymbol = getSourceSymbol model.Wire wire
            let targetSymbol = getTargetSymbol model.Wire wire
            sourceSymbol.Id = symbolId
            || targetSymbol.Id = symbolId)
        |> Map.toList
        |> List.map snd

    let rerouteModel (model: SheetT.Model) (wire: Wire) : SheetT.Model =
        let newWire = smartAutoroute model.Wire wire
        let newWires = Map.add wire.WId newWire model.Wire.Wires
        { model with Wire = { model.Wire with Wires = newWires } }

    let updateWireModel =
        wiresToReroute
        |> List.fold (fun accModel wire -> rerouteModel accModel wire) model

    updateWireModel

/// Find a component label from its Id
let findComponent (compId: ComponentId) (model: SheetT.Model) : string = 
    match Map.tryFind compId model.Wire.Symbol.Symbols with
        | Some sym -> sym.Component.Label
        | None -> failwith "Component not found in model"

<<<<<<< HEAD
/// Flips the specified component before rerouting connected wires
let flipAndRerouteComp (model: SheetT.Model) (compId: ComponentId) : SheetT.Model =
    let compLabel = findComponent compId model
    
    printfn "Flipping component: %A" compId
    
    flipSymbol compLabel FlipVertical model 
    |> rerouteWire compId

let rotateAndRerouteComp (model: SheetT.Model) (compId: ComponentId) (rotate: Rotation) : SheetT.Model = 
    let compLabel = findComponent compId model
    
    printfn "Rotating component: %A"  compId

    rotateSymbol compLabel rotate model
    |> rerouteWire compId

=======
    printfn "Flipping component: %A" compId

    flipSymbol compLabel FlipVertical model
    |> rerouteWire compId

let reverseMuxAndRerouteComp (model: SheetT.Model) (compId: ComponentId) : SheetT.Model =
    let updateSymbol sym =
        match sym.ReversedInputPorts with
        | Some currState -> { sym with ReversedInputPorts = Some(not currState) }
        | None -> failwith "No state found"

    let updatedSymbols =
        model.Wire.Symbol.Symbols
        |> Map.change compId (Option.map updateSymbol)

    printfn "Reversing Input Ports of Mux: %A" compId

    let newModel =
        { model with
            Wire = { model.Wire with Symbol = { model.Wire.Symbol with Symbols = updatedSymbols } } }
    newModel |> rerouteWire compId
>>>>>>> 4094187a

/// Find the better performing model based off total wire crossings and right angles
let evaluateModels (flippedModel: SheetT.Model) (originalModel: SheetT.Model) : SheetT.Model =
    let originalCrossings = numOfWireRightAngleCrossings originalModel
    let originalRightAngles = numOfVisRightAngles originalModel
    let newCrossings = numOfWireRightAngleCrossings flippedModel
    let newRightAngles = numOfVisRightAngles flippedModel

    // printfn "Running evaluateModelCrossings................."
    // printfn "originalCrossings: %A" originalCrossings
    // printfn "originalRightAngles: %A" originalRightAngles
    // printfn "NewCrossings: %A" newCrossings
    // printfn "NewRightAngles: %A" newRightAngles

    if
        newCrossings <= originalCrossings
        && newRightAngles <= originalRightAngles
    then
        if
            newCrossings = originalCrossings
            && newRightAngles = originalRightAngles
        then
            // printfn "Kept original model"
            // printfn "EvaluateModelCrossings complete................"
            originalModel
<<<<<<< HEAD
=======

>>>>>>> 4094187a
        else
            // printfn "Changed to new model"
            // printfn "EvaluateModelCrossings complete................"
            flippedModel
    else
        // printfn "Kept original model"
        // printfn "EvaluateModelCrossings complete................"
        originalModel

/// Perform exhaustive search across all component flips, finding the model with the least total wire crossings and right angles
let findBestModel (model: SheetT.Model) : SheetT.Model =
    let components =
        model.Wire.Symbol.Symbols
        |> Map.toList
        |> List.choose (fun (id, sym) ->
            match sym.Component.Type with
            | GateN _
            | Mux2 -> Some id
            | _ -> None)

    let flipCombinations = powerSet components
    // printfn "Flip combinations: %A" flipCombinations

<<<<<<< HEAD
    let compareModels (currentBestModel: SheetT.Model) flipCombination = 
        let flippedModel = 
            flipCombination |> List.fold (fun accModel compId ->
                rotateAndRerouteComp accModel compId Degree90
            ) currentBestModel
=======
    let compareModels (currentBestModel: SheetT.Model) flipCombination =
        let flippedModel =
            flipCombination
            |> List.fold (fun accModel compId -> reverseMuxAndRerouteComp accModel compId) currentBestModel
>>>>>>> 4094187a

        evaluateModels flippedModel currentBestModel

    flipCombinations |> List.fold compareModels model

// /// Gate permutations (currently just horizontal flip)
// /// TODO: Implement permuations for higher port orders & test if horiontal flip is correct for all orientations
// let flipGatesHorizontally (model: SheetT.Model) : SheetT.Model =
//     let updatedModel, flippedIds =
//         model.Wire.Symbol.Symbols
//         |> Map.fold (fun (accModel, accIds) id symbol ->
//             match symbol.Component.Type with
//             | GateN _ | Mux2 ->
//                 let accModel = flipSymbol (symbol.Component.Label) FlipVertical accModel
//                 accModel, id :: accIds
//             | _ -> accModel, accIds) (model, [])

//     flippedIds
//     |> List.fold rerouteWire updatedModel

//------------------------------------------------------------
//------------------------------------------------------------
// Iterated Local Search (ILS)

/// General framework for Iterated Local Search -> Needs fully implementing once we test more complex circuits
let iteratedLocalSearch (model: SheetT.Model) : SheetT.Model =
    let componentsToFlip =
        model.Wire.Symbol.Symbols
        |> Map.toList
        |> List.choose (fun (id, sym) ->
            match sym.Component.Type with
            | GateN _
            | Mux2 -> Some id
            | _ -> None)

    let rec search currentBestModel components =
        match components with
        | [] -> model //-> Introduce purtubation out of local optimum here (e.g. jump to a different cluster)
        | compId :: tailComponents ->

            let compFlipped = flipAndRerouteComp currentBestModel compId
            let compNotFlipped = currentBestModel

            let bestModel = evaluateModels compFlipped compNotFlipped

            search bestModel tailComponents

    search model componentsToFlip<|MERGE_RESOLUTION|>--- conflicted
+++ resolved
@@ -52,33 +52,26 @@
     updateWireModel
 
 /// Find a component label from its Id
-let findComponent (compId: ComponentId) (model: SheetT.Model) : string = 
+let findComponent (compId: ComponentId) (model: SheetT.Model) : string =
     match Map.tryFind compId model.Wire.Symbol.Symbols with
-        | Some sym -> sym.Component.Label
-        | None -> failwith "Component not found in model"
+    | Some sym -> sym.Component.Label
+    | None -> failwith "Component not found in model"
 
-<<<<<<< HEAD
 /// Flips the specified component before rerouting connected wires
 let flipAndRerouteComp (model: SheetT.Model) (compId: ComponentId) : SheetT.Model =
     let compLabel = findComponent compId model
-    
-    printfn "Flipping component: %A" compId
-    
-    flipSymbol compLabel FlipVertical model 
-    |> rerouteWire compId
 
-let rotateAndRerouteComp (model: SheetT.Model) (compId: ComponentId) (rotate: Rotation) : SheetT.Model = 
-    let compLabel = findComponent compId model
-    
-    printfn "Rotating component: %A"  compId
-
-    rotateSymbol compLabel rotate model
-    |> rerouteWire compId
-
-=======
     printfn "Flipping component: %A" compId
 
     flipSymbol compLabel FlipVertical model
+    |> rerouteWire compId
+
+let rotateAndRerouteComp (model: SheetT.Model) (compId: ComponentId) (rotate: Rotation) : SheetT.Model =
+    let compLabel = findComponent compId model
+
+    printfn "Rotating component: %A" compId
+
+    rotateSymbol compLabel rotate model
     |> rerouteWire compId
 
 let reverseMuxAndRerouteComp (model: SheetT.Model) (compId: ComponentId) : SheetT.Model =
@@ -97,7 +90,6 @@
         { model with
             Wire = { model.Wire with Symbol = { model.Wire.Symbol with Symbols = updatedSymbols } } }
     newModel |> rerouteWire compId
->>>>>>> 4094187a
 
 /// Find the better performing model based off total wire crossings and right angles
 let evaluateModels (flippedModel: SheetT.Model) (originalModel: SheetT.Model) : SheetT.Model =
@@ -123,10 +115,6 @@
             // printfn "Kept original model"
             // printfn "EvaluateModelCrossings complete................"
             originalModel
-<<<<<<< HEAD
-=======
-
->>>>>>> 4094187a
         else
             // printfn "Changed to new model"
             // printfn "EvaluateModelCrossings complete................"
@@ -150,18 +138,10 @@
     let flipCombinations = powerSet components
     // printfn "Flip combinations: %A" flipCombinations
 
-<<<<<<< HEAD
-    let compareModels (currentBestModel: SheetT.Model) flipCombination = 
-        let flippedModel = 
-            flipCombination |> List.fold (fun accModel compId ->
-                rotateAndRerouteComp accModel compId Degree90
-            ) currentBestModel
-=======
     let compareModels (currentBestModel: SheetT.Model) flipCombination =
         let flippedModel =
             flipCombination
-            |> List.fold (fun accModel compId -> reverseMuxAndRerouteComp accModel compId) currentBestModel
->>>>>>> 4094187a
+            |> List.fold (fun accModel compId -> rotateAndRerouteComp accModel compId Degree90) currentBestModel
 
         evaluateModels flippedModel currentBestModel
 
