<<<<<<< HEAD
﻿
// HLP24: yc3821:
// the improvement is at line 131 - 194 (or search yc3821 to see all improved code)
=======
﻿(*Part 1: hj1021 

    <improvement summary>
    Changes are made to to WireSymbols, getOppEdgePortInfo, alignPortsOffset, alignSymbols and reSizeSymbol
    And add XML comments to each function

    WireSymbols:
    - Changed the names of the fields to sourceSym and targetSym to make it more readable.
    - And change all its references to the new names.

    alignPortsOffset:
    -Extracted the getPortRealPos function from alignPortsOffset and used it as a helper function.
    -Shortened match cases and increased readability.

    alignSymbols:
    -No changes made, as it is already well structured and readable.
    -Add some comments describ how well it is structured and readable.

    reSizeSymbol:
    -No changes made, as it is already well structured and readable.
    -Add some comments describ how well it is structured and readable. 
*)

(* Improveing RotateScale module - ec1221
    Split lines: 175 - 268
    - Changed nested match cases to make it more readable
    - Removed some intermediate variables
    - Changing match statements to reduce clutter
    - Changed layout of function to group functions and main body
    - Changed function parameters to allow better pipeline of functions
    - Added to function optimizeSymbol name to make it more clear what is being optimized
    - refactoring of code to remove code duplication (noSymbolOverlap and Sheet.notIntersectingComponents)
    - comments

    This module contains the code that rotates and scales blocks of components.
    It was collected from HLP work in 2023 and has some technical debt and also unused functions.
    It requires better documentation of teh pasrts now used.
*)

(* Part 3: hn621
    List of Improvements (partition lines 266-524):
    - 275: Renamed "getBlock" function into "getSymbolBlockBoundingBox", the notion of block's type is not clear
    - 275-294: Applied transformation 1 (functional abstraction) to the "getSymbolBlockBoundingBox" function, reduced the repeated use of List.maxBy and List.minBy and made the code more readable
    - 506-523: in "rotateBlock", removed the redundant calculation of unselected symbols
    - 518: changed "newSymbols" to output Map<cid,sym> type (as this is the type of model.Symbols), initially was List<Symbol> which can cause confusion
    - 522: by doing the above, also simplified the record update line making it much more readable
    - Changed parameter name in annonymous function to be more meaningful, e.g. (fun x:Symbol -> ...) , changed to (fun sym:Symbol -> ...), Examples in line 509, 517
    - Changed the documentation of rotation functions: the documentation of rotation states direction can be CW or AntiCW, but the code only supports CW.
    - Added parameter isClockwise in the "rotatePointAboutBlockCentre", so that the function can support both CW and AntiCW rotation as specified
*)

(*
    Part 5: LL3621 improvement summary: My part goes from line 474 to 686
    Main changes made by ll3621:
    Improve readability by seprating complex nested functions into a pipeline
    Reduce the complexity of the functions by using more suitable functions/types
    Function and variable renaming to make more sense and stick with their type
    Some changes to function signatures to make sure they are consistant with other functions and easier to use
    changes to each line are commented after the line changed and stated the reason
    good functions are remained unchanged with a comment saying why I havent changed it.
*)

(*Part 6: rl3721
changes are made to the functions flipblock and postUpdateScalingBox

flipBlock:
- changed the type of SelectedSymbols to map to be consistent with UnselectedSymbols
- added a pipeline to find the boundingBox block to support the above change of type to map
- renamed newSymbols to newFlippedSymbols to be more intuitive
- rewrote return logic with additional pipeline to be more readable

postUpdateScalingBox:
- a new pipeline for the return model, to make the return logic more readable
- reorderd subfunctions to be more readable
- rewrote the makeRotateSym function with optics
- removed use of a dummy variable: dummyPos
- renamed ButtonSym, rotateDeg90Sym and rotateDeg270Sym to
    scaleButtonSym, rotateDegButton90Sym and rotateDeg270ButtonSym, to give more information on the purpose
    also to make the names more "parallel" with each other as they logically are in the code
- changed vertical allignment of the code to be more readable
- commented on some ugly use of float literals in the code, unable to tell how the literals are infered
*)

>>>>>>> 5afbe2ff


module RotateScale
open CommonTypes
open DrawModelType
open DrawModelType.SymbolT
open DrawModelType.BusWireT
open SymbolUpdate
open Symbol
open Optics
open Operators
open BlockHelpers
open SymbolResizeHelpers



//--------------------------------------start of hj1021 section ----------------------------------------//

(* 
    This module contains the code that rotates and scales blocks of components.
    It was collected from HLP work in 2023 and has some technical debt and also unused functions.
    It requires better documentation of teh pasrts now used.

*)




/// Record containing all the information required to calculate the position of a port on the sheet.
type PortInfo =
    { port: Port
      sym: Symbol
      side: Edge
      ports: string list
      gap: float
      topBottomGap: float
      portDimension: float
      h: float
      w: float
      portGap: float }

/// Type used to record a wire between two symbols.
type WireSymbols =
    // hj1021 In my point of view symA and symB are bad names
    // better change them to sourceSym and targetSym
    { sourceSym: Symbol
      targetSym: Symbol
      Wire: Wire }

/// TODO: this is mostly copy pasted code from Symbol.getPortPos, perhaps abstract out the existing code there to use makePortInfo.
/// Could not simply use getPortPos because more data (side, topBottomGap, etc.) is needed to caclulate the new dimensions of the resized symbol.
let makePortInfo (sym: Symbol) (port: Port) =
    // hj1021 good illustration of input wrapping
    let side = getSymbolPortOrientation sym port
    let ports = sym.PortMaps.Order[side] //list of ports on the same side as port
    let gap = getPortPosEdgeGap sym.Component.Type
    let topBottomGap = gap + 0.3 // extra space for clk symbol
    let portDimension = float ports.Length - 1.0
    let h, w = getRotatedHAndW sym

    //hj1021 shorten the code and increase readability
    let portGap =
        match side with
        | Left   | Right -> float h / (portDimension + 2.0 * gap)
        | Bottom | Top   -> float w / (portDimension + 2.0 * topBottomGap)

    { port = port
      sym = sym
      side = side
      ports = ports
      gap = gap
      topBottomGap = topBottomGap
      portDimension = portDimension
      h = h
      w = w
      portGap = portGap }

// hj1021 rename it from get PortAB to getSourceTargetPorts
/// Get source and target port of a wire
let getSourceTargetPorts wModel wireSyms =
    let ports = portsOfWires wModel [ wireSyms.Wire ]
    let sourcePort = filterPortBySym ports wireSyms.sourceSym |> List.head
    let targetPort = filterPortBySym ports wireSyms.targetSym |> List.head
    sourcePort, targetPort

/// Try to get two ports that are on opposite edges.
let getOppEdgePortInfo
    (wModel: BusWireT.Model)
    (symbolToSize: Symbol)
    (otherSymbol: Symbol)
    : (PortInfo * PortInfo) option =
    let wires = wiresBtwnSyms wModel symbolToSize otherSymbol

    let tryGetOppEdgePorts wireSyms =
        let sourcePort, targetPort = getSourceTargetPorts wModel wireSyms
        let edgeA = getSymbolPortOrientation wireSyms.sourceSym sourcePort
        let edgeB = getSymbolPortOrientation wireSyms.targetSym targetPort

        match edgeA = edgeB.Opposite with
        | true -> Some(makePortInfo wireSyms.sourceSym sourcePort, makePortInfo wireSyms.targetSym targetPort)
        | _ -> None

    wires
    |> List.tryPick (fun w ->
        tryGetOppEdgePorts
            { sourceSym = symbolToSize
              targetSym = otherSymbol
              Wire = w })

// hj1021 Functional (and let value definition) abstraction: 
// Extract this function from the alignPortsOffset as it seems like a useful helper function
// that has the potential to be used several times. (DRY)
let getPortRealPos pInfo =
        getPortPos pInfo.sym pInfo.port + pInfo.sym.Pos


/// Calculate the position offset needed to align potrs
let alignPortsOffset (movePInfo: PortInfo) (otherPInfo: PortInfo) =

    let movePortPos = getPortRealPos movePInfo
    let otherPortPos = getPortRealPos otherPInfo
    let posDiff = otherPortPos - movePortPos

    //hj1021 shorten the code and increase readability
    match movePInfo.side with
    | Top  | Bottom -> { X = posDiff.X; Y = 0.0 }
    | Left | Right  -> { X = 0.0; Y = posDiff.Y }

/// Align symbols by moving it by an offset
let alignSymbols
    (wModel: BusWireT.Model)
    (symbolToSize: Symbol)
    (otherSymbol: Symbol)
    : BusWireT.Model =

    // Only attempt to align symbols if they are connected by ports on parallel edges.
    match getOppEdgePortInfo (wModel:BusWireT.Model) symbolToSize otherSymbol with
    | None -> wModel
    | Some(movePortInfo, otherPortInfo) ->
        //hj1021 Good illustration of input wrapping
        let offset = alignPortsOffset movePortInfo otherPortInfo
        let symbol' = moveSymbol offset symbolToSize
        let model' = Optic.set (symbolOf_ symbolToSize.Id) symbol' wModel
        BusWireSeparate.routeAndSeparateSymbolWires model' symbolToSize.Id


// ----------------------- yc3821: improved parts start here -----------------------
// Summary:
// - Created a DU instead of separate variables for the port pair
// - Extracted the function getPortInfoPair to improve readability and reusability
// - improved some variable names
// - minor pipeline improvements to enhance readability


/// HLP23: To test this, it must be given two symbols interconnected by wires. It then resizes symbolToSize
/// so that the connecting wires are exactly straight
/// HLP23: It should work out the interconnecting wires (wires) from
/// the two symbols, wModel.Wires and sModel.Ports
/// It will do nothing if symbolToOrder is not a Custom component (which has adjustable size).
type ResizePortPairInfo = { ResizePortInfo: PortInfo; OtherPortInfo: PortInfo }

/// yc3821: Try to get two ports that are on opposite edges, if none found just use any two ports. (Improvement on "Type" and "Function")
let getPortInfoPair (wModel: BusWireT.Model) (symbolToSize: Symbol) (otherSymbol: Symbol) : ResizePortPairInfo =
    match getOppEdgePortInfo wModel symbolToSize otherSymbol with
    | None ->
        // yc3821: moved wires variable here to enhance readability
        let wires = wiresBtwnSyms wModel symbolToSize otherSymbol
        let pA, pB = getPortAB wModel { SymA = symbolToSize; SymB = otherSymbol; Wire = wires[0] }  // yc3821: wire[0] is arbitrary
        {ResizePortInfo = makePortInfo symbolToSize pA; OtherPortInfo = makePortInfo symbolToSize pB }
    | Some(pIA, pIB) -> { ResizePortInfo = pIA; OtherPortInfo = pIB }


let reSizeSymbol (wModel: BusWireT.Model) (symbolToSize: Symbol) (otherSymbol: Symbol) : (Symbol) =

<<<<<<< HEAD
    // yc3821: get the ResizePortPairInfo
    let portInfoPair = getPortInfoPair wModel symbolToSize otherSymbol

    // yc3821: better naming for h and w
    let newHeight, newWidth =
        match portInfoPair.ResizePortInfo.side with
=======
    // Try to get two ports that are on opposite edges, if none found just use any two ports.
    let resizePortInfo, otherPortInfo =
        match getOppEdgePortInfo wModel symbolToSize otherSymbol with
        | None ->
            let pS, pT = getSourceTargetPorts wModel { sourceSym = symbolToSize; targetSym = otherSymbol; Wire = wires[0] }
            makePortInfo symbolToSize pS, makePortInfo symbolToSize pT
        | Some(pIS, pIT) -> (pIS, pIT)

    //hj1021 input wrapping
    let h, w =
        match resizePortInfo.side with
>>>>>>> 5afbe2ff
        | Left | Right ->
            portInfoPair.OtherPortInfo.portGap * (portInfoPair.ResizePortInfo.portDimension + 2.0 * portInfoPair.ResizePortInfo.gap), portInfoPair.ResizePortInfo.w
        | Top | Bottom ->
            portInfoPair.ResizePortInfo.h, portInfoPair.OtherPortInfo.portGap * (portInfoPair.ResizePortInfo.portDimension + 2.0 * portInfoPair.ResizePortInfo.topBottomGap)

    match symbolToSize.Component.Type with
    | Custom _ ->
<<<<<<< HEAD
        // yc3821: added pipeline to enhance readability
        let scaledSymbol = symbolToSize |> setCustomCompHW newHeight newWidth 
        let scaledInfo = makePortInfo scaledSymbol portInfoPair.ResizePortInfo.port
        let offset = alignPortsOffset scaledInfo portInfoPair.OtherPortInfo
=======
        //hj1021 input wrapping
        let scaledSymbol = setCustomCompHW h w symbolToSize
        let scaledInfo = makePortInfo scaledSymbol resizePortInfo.port
        let offset = alignPortsOffset scaledInfo otherPortInfo
>>>>>>> 5afbe2ff
        moveSymbol offset scaledSymbol
    | _ -> symbolToSize

//--------------------------------------end of hj1021 section ----------------------------------------//
//--------------------------------------start of ec1221 section ----------------------------------------//

/// For UI to call ResizeSymbol.
let reSizeSymbolTopLevel
    (wModel: BusWireT.Model)
    (symbolToSize: Symbol)
    (otherSymbol: Symbol)
    : BusWireT.Model =
    printfn $"ReSizeSymbol: ToResize:{symbolToSize.Component.Label}, Other:{otherSymbol.Component.Label}"

    let scaledSymbol = reSizeSymbol wModel symbolToSize otherSymbol

    let model' = Optic.set (symbolOf_ symbolToSize.Id) scaledSymbol wModel
    BusWireSeparate.routeAndSeparateSymbolWires model' symbolToSize.Id


<<<<<<< HEAD
// ----------------------- yc3821: improved parts end here -----------------------



=======
>>>>>>> 5afbe2ff
/// For each edge of the symbol, store a count of how many connections it has to other symbols.
type SymConnDataT =
    { ConnMap: Map<ComponentId * Edge, int> }

/// If a wire between a target symbol and another symbol connects opposite edges, return the edge that the wire is connected to on the target symbol 
let tryWireSymOppEdge (wModel: Model) (wire: Wire) (sym: Symbol) (otherSym: Symbol) =
    let symEdge = wireSymEdge wModel wire sym
    let otherSymEdge = wireSymEdge wModel wire otherSym

    match symEdge = otherSymEdge.Opposite with
    | true -> Some symEdge
    | _ -> None

let updateOrInsert (symConnData: SymConnDataT) (edge: Edge) (cid: ComponentId) =
    let m = symConnData.ConnMap
    let count = Map.tryFind (cid, edge) m |> Option.defaultValue 0 |> (+) 1
    { ConnMap = Map.add (cid, edge) count m }

// TODO: this is copied from Sheet.notIntersectingComponents. It requires SheetT.Model, which is not accessible from here. Maybe refactor it.
// ec1221 - adjusted function to be usable in Sheet.notIntersectingComponents to remove code duplication
let noSymbolOverlap boundingBoxes box inputId =
    boundingBoxes
    |> Map.filter (fun sId boundingBox -> DrawHelpers.boxesIntersect boundingBox box && inputId <> sId)
    |> Map.isEmpty

/// Finds the optimal size and position for the selected symbol w.r.t. to its surrounding symbols.
let optimiseSymbolDimensions
    (wModel: BusWireT.Model)
    (symbol: Symbol)
    (boundingBoxes: Map<CommonTypes.ComponentId, BoundingBox>)
    : BusWireT.Model =

    // If a wire connects the target symbol to another symbol, note which edge it is connected to
    let updateData (symConnData: SymConnDataT) _ (wire: Wire) =
        let symS, symT = getSourceSymbol wModel wire, getTargetSymbol wModel wire
        // symbolSource, symbolTarget

        match symS, symT with
        | _ when (symS.Id <> symbol.Id) && (symT.Id = symbol.Id) -> Some symS
        | _ when (symS = symbol) && (symT <> symbol) -> Some symT
        | _ -> None

        // ec1221 - changed nested match statements dealing with option variables to use built in Option functions to
        // reduce clutter and lines. Removed intermediate variable assignments that were not necessary 
        |> Option.bind (fun otherSym ->
            tryWireSymOppEdge wModel wire symbol otherSym
            |> Option.map (fun edge ->
                updateOrInsert symConnData edge otherSym.Id))
        |> Option.defaultValue symConnData

    // ec1221 - swapped parameter order to allow better pipelining
    let tryResize (sym: Symbol) (symCount: ((ComponentId * Edge) * int) array) =

        // align symbol according to other symbols and resize when no overlap
        let alignSym (sym: Symbol) (otherSym: Symbol) =
            let resizedSym = reSizeSymbol wModel sym otherSym
            let symBB = getSymbolBoundingBox resizedSym
            let noOverlap = noSymbolOverlap boundingBoxes symBB resizedSym.Id
            // ec1221 - changed match to if statement as variable names are good and makes code more readable
            if noOverlap then (true, resizedSym) else (false, sym)

        // Function to fold over symCount and adjust alignment and size
        let folder (hAligned, vAligned, sym) ((cid, edge), _) =
            let otherSym = Optic.get (symbolOf_ cid) wModel       

            // ec1221 - added 'edge' to match condition
            match edge, hAligned, vAligned with
            | (Top | Bottom), false, _ ->
                let hAligned', resizedSym = alignSym sym otherSym
                (hAligned', vAligned, resizedSym)
            | (Left | Right), _, false ->
                let vAligned', resizedSym = alignSym sym otherSym
                (hAligned, vAligned', resizedSym)
            | _ -> (hAligned, vAligned, sym)

        let (_, _, sym') = ((false, false, sym), symCount) ||> Array.fold folder
        sym'

    // ec1221 - moved it down to the rest of the main body
    // Look through all wires to build up SymConnDataT.
    let symConnData = ({ ConnMap = Map.empty }, wModel.Wires) ||> Map.fold updateData

    // Get the count of connections and resize the symbol
    let scaledSymbol =
        Map.toArray symConnData.ConnMap
        |> Array.filter (fun (_, count) -> count > 1)
        |> Array.sortByDescending snd
        |> tryResize symbol

    // Update the model with the resized symbol and separate wires
    let model' = Optic.set (symbolOf_ symbol.Id) scaledSymbol wModel
    BusWireSeparate.routeAndSeparateSymbolWires model' symbol.Id


//--------------------------------------end of ec1221 section ----------------------------------------//
//--------------------------------------start of hn621 section ----------------------------------------//


/// <summary>HLP 23: AUTHOR Ismagilov - Get the bounding box of multiple selected symbols</summary>
/// <param name="symbols"> Selected symbols list</param>
/// <returns>Bounding Box</returns>
let getSymbolBlockBoundingBox (symbols:Symbol List) :BoundingBox = 
    let getMaxPosByAxis (selectAxis:XYPos->float) (selectDimension:float*float->float) (symbols: Symbol list) = 
        symbols
        |> List.map (fun (sym:Symbol) -> selectAxis sym.Pos + selectDimension (getRotatedHAndW sym)) 
        |> List.max
        
    let getMinPosByAxis (selectAxis:XYPos->float) (symbols: Symbol list) = 
        symbols
        |> List.map (fun (sym:Symbol) -> selectAxis sym.Pos)
        |> List.min

    let selectX = (fun (pos: XYPos) -> pos.X)
    let selectY = (fun (pos: XYPos) -> pos.Y)

    let maxX = getMaxPosByAxis selectX snd symbols
    let minX = getMinPosByAxis selectX symbols
    let maxY = getMaxPosByAxis selectY fst symbols
    let minY = getMinPosByAxis selectY symbols

    {TopLeft = {X = minX; Y = minY}; W = maxX-minX; H = maxY-minY}

/// <summary>HLP 23: AUTHOR Ismagilov - Takes a point Pos, a centre Pos, and a rotation type and returns the point flipped about the centre</summary>
/// <param name="point"> Original XYPos</param>
/// <param name="center"> The center XYPos that the point is rotated about</param>
/// <param name="rotation"> Clockwise or Anticlockwise </param>
/// <returns>New flipped point</returns>
let rotatePointAboutBlockCentre 
            (point:XYPos) 
            (centre:XYPos) 
            (rotation:Rotation) 
            (isClockwise:bool) = 
    let relativeToCentre = (fun x-> x - centre)
    let rotateAboutCentre (pointIn:XYPos) = 
        match rotation with 
        | Degree0 -> 
            pointIn
        | Degree90 ->
            {X = pointIn.Y ; Y = -pointIn.X}
        | Degree180 -> 
            {X = -pointIn.X ; Y = - pointIn.Y}
        | Degree270 ->
            {X = -pointIn.Y ; Y = pointIn.X}
        
    let relativeToTopLeft = (fun x-> centre - x)

    point
    |> relativeToCentre
    |> rotateAboutCentre
    |> match isClockwise with
        | true -> id 
        | false -> (fun x -> {X = -x.X; Y = -x.Y}) // MOD: allow anti-clockwise rotation
    |> relativeToTopLeft

/// <summary>HLP 23: AUTHOR Ismagilov - Takes a point Pos, a centre Pos, and a flip type and returns the point flipped about the centre</summary>
/// <param name="point"> Original XYPos</param>
/// <param name="center"> The center XYPos that the point is flipped about</param>
/// <param name="flip"> Horizontal or Vertical flip</param>
/// <returns>New flipped point</returns>
let flipPointAboutBlockCentre 
    (point:XYPos)
    (center:XYPos)
    (flip:FlipType) = 
    match flip with
    | FlipHorizontal-> 
        {X = center.X - (point.X - center.X); Y = point.Y} 
    | FlipVertical -> 
        {X = point.X; Y = center.Y - (point.Y - center.Y)}

/// <summary>HLP 23: AUTHOR Ismagilov - Get the new top left of a symbol after it has been rotated</summary>
/// <param name="rotation"> Rotated CW</param>
/// <param name="h"> Original height of symbol (Before rotation)</param>
/// <param name="w"> Original width of symbol (Before rotation)</param>
/// <param name="pos"> XYPos</param>
/// <returns>New top left point of the symbol</returns>
let adjustPosForBlockRotation
        (rotation:Rotation) 
        (h: float)
        (w:float)
        (pos: XYPos)
         : XYPos =
    let posOffset =
        match rotation with
        | Degree0 -> {X = 0; Y = 0}
        | Degree90 -> {X = h; Y =0}
        | Degree180 -> {X = w; Y = -h}
        | Degree270 -> {X = 0; Y = w}
    pos - posOffset

/// <summary>HLP 23: AUTHOR Ismagilov - Get the new top left of a symbol after it has been flipped</summary>
/// <param name="flip">  Flipped horizontally or vertically</param>
/// <param name="h"> Original height of symbol (Before flip)</param>
/// <param name="w"> Original width of symbol (Before flip)</param>
/// <param name="pos"> XYPos</param>
/// <returns>New top left point of the symbol</returns>
let adjustPosForBlockFlip
        (flip:FlipType) 
        (h: float)
        (w:float)
        (pos: XYPos) =
    let posOffset =
        match flip with
        | FlipHorizontal -> {X=w ;Y=0}
        | FlipVertical -> {X=0 ;Y=h}
    pos - posOffset

/// <summary>HLP 23: AUTHOR Ismagilov - Rotate a symbol in its block.</summary>
/// <param name="rotation">  Clockwise or Anticlockwise rotation</param>
/// <param name="blockCentre"> Bounding box centre of selected components</param>
/// <param name="sym"> Symbol to be rotated</param>
/// <returns>New symbol after rotated about block centre.</returns>
let rotateSymbolInBlock 
        (rotation: Rotation) 
        (blockCentre: XYPos)
        (sym: Symbol)  : Symbol =
      
    let h,w = getRotatedHAndW sym

    let newTopLeft = 
        rotatePointAboutBlockCentre sym.Pos blockCentre (invertRotation rotation) true
        |> adjustPosForBlockRotation (invertRotation rotation) h w

    let newComponent = { sym.Component with X = newTopLeft.X; Y = newTopLeft.Y}
    
    let newSTransform = 
        match sym.STransform.Flipped with
        | true -> 
            {sym.STransform with Rotation = combineRotation (invertRotation rotation) sym.STransform.Rotation}  
        | _-> 
            {sym.STransform with Rotation = combineRotation rotation sym.STransform.Rotation}

    { sym with 
        Pos = newTopLeft;
        PortMaps = rotatePortInfo rotation sym.PortMaps
        STransform = newSTransform 
        LabelHasDefaultPos = true
        Component = newComponent
    } |> calcLabelBoundingBox 


/// <summary>HLP 23: AUTHOR Ismagilov - Flip a symbol horizontally or vertically in its block.</summary>
/// <param name="flip">  Flip horizontally or vertically</param>
/// <param name="block"> Bounding box of selected components</param>
/// <param name="sym"> Symbol to be flipped</param>
/// <returns>New symbol after flipped about block centre.</returns>
let flipSymbolInBlock
    (flip: FlipType)
    (blockCentre: XYPos)
    (sym: Symbol) : Symbol =

    let h,w = getRotatedHAndW sym
    //Needed as new symbols need their Pos and components updated (not done in regular flip symbol)
    let newTopLeft = 
        flipPointAboutBlockCentre sym.Pos blockCentre flip
        |> adjustPosForBlockFlip flip h w

    let portOrientation = 
        sym.PortMaps.Orientation |> Map.map (fun id side -> flipSideHorizontal side)

    let flipPortList currPortOrder side =
        currPortOrder |> Map.add (flipSideHorizontal side ) sym.PortMaps.Order[side]

    let portOrder = 
        (Map.empty, [Edge.Top; Edge.Left; Edge.Bottom; Edge.Right]) ||> List.fold flipPortList
        |> Map.map (fun edge order -> List.rev order)       

    let newSTransform = 
        {Flipped= not sym.STransform.Flipped;
        Rotation= sym.STransform.Rotation} 

    { sym with
        Component = {sym.Component with X=newTopLeft.X; Y=newTopLeft.Y}
        PortMaps = {Order=portOrder;Orientation=portOrientation}
        STransform = newSTransform
        LabelHasDefaultPos = true
        Pos = newTopLeft
    }
    |> calcLabelBoundingBox
    |> (fun sym -> 
        match flip with
        | FlipHorizontal -> sym
        | FlipVertical -> 
            let newblock = getSymbolBlockBoundingBox [sym]
            let newblockCenter = newblock.Centre()
            sym
            |> rotateSymbolInBlock Degree270 newblockCenter 
            |> rotateSymbolInBlock Degree270 newblockCenter)

/// <summary>HLP 23: AUTHOR Ismagilov - Scales selected symbol up or down.</summary>
/// <param name="scaleType"> Scale up or down. Scaling distance is constant</param>
/// <param name="block"> Bounding box of selected components</param>
/// <param name="sym"> Symbol to be rotated</param>
/// <returns>New symbol after scaled about block centre.</returns>
let scaleSymbolInBlock
    //(Mag: float)
    (scaleType: ScaleType)
    (block: BoundingBox)
    (sym: Symbol) : Symbol =

    let symCenter = getRotatedSymbolCentre sym

    //Get x and y proportion of symbol to block
    let xProp, yProp = (symCenter.X - block.TopLeft.X) / block.W, (symCenter.Y - block.TopLeft.Y) / block.H

    let newCenter = 
        match scaleType with
            | ScaleUp ->
                {X = (block.TopLeft.X-5.) + ((block.W+10.) * xProp); Y = (block.TopLeft.Y-5.) + ((block.H+10.) * yProp)}
            | ScaleDown ->
                {X= (block.TopLeft.X+5.) + ((block.W-10.) * xProp); Y=  (block.TopLeft.Y+5.) + ((block.H-10.) * yProp)}

    let h,w = getRotatedHAndW sym
    let newPos: XYPos = {X = (newCenter.X) - w/2.; Y= (newCenter.Y) - h/2.}
    let newComponent = { sym.Component with X = newPos.X; Y = newPos.Y}

    {sym with Pos = newPos; Component=newComponent; LabelHasDefaultPos=true}

///<summary> Main changes made by ll3621:
/// Improve readability by seprating complex nested functions into a pipeline
/// Reduce the complexity of the functions by using more suitable functions/types
/// Function and variable renaming to make more sense or stick with their type
/// changes to each line are commented after the line changed and stated the reason</summary>

/// HLP 23: AUTHOR Klapper - Rotates a symbol based on a degree, including: ports and component parameters.
/// 

let rotateSymbolByDegree (degree: Rotation) (sym:Symbol)  =

    (*old implementation*)
    // let pos = {X = sym.Component.X + sym.Component.W / 2.0 ; Y = sym.Component.Y + sym.Component.H / 2.0 }
    
    (*new implementation*)
    let centerPos= sym.CentrePos 
    // this is a easier implementation then above, and as the type for pos is blockcenter, centerpos would be better name
    match degree with
    | Degree0 -> sym
    | _ ->  rotateSymbolInBlock degree centerPos sym
    

/// <summary>HLP 23: AUTHOR Ismagilov - Rotates a block of symbols, returning the new symbol model</summary>
/// <param name="compList"> List of ComponentId's of selected components</param>
/// <param name="model"> Current symbol model</param>
/// <param name="rotation"> Type of rotation to do</param>
/// <returns>New rotated symbol model</returns>
let rotateBlock (compList:ComponentId list) (model:SymbolT.Model) (rotation:Rotation) = 


    // printfn "running rotateBlock"
    let SelectedSymbols = List.map (fun x -> model.Symbols |> Map.find x) compList
    let UnselectedSymbols = model.Symbols |> Map.filter (fun x _ -> not (List.contains x compList))


    //Get block properties of selected symbols
    let block = getSymbolBlockBoundingBox SelectedSymbols

    //Rotated symbols about the center

    (*old implementation*)
    // let newSymbols = 
    //     List.map (fun x -> rotateSymbolInBlock (invertRotation rotation) (block.Centre()) x) SelectedSymbols 

    // //return model with block of rotated selected symbols, and unselected symbols
    // {model with Symbols = 
    //             ((Map.ofList (List.map2 (fun x y -> (x,y)) compList newSymbols)
    //             |> Map.fold (fun acc k v -> Map.add k v acc) UnselectedSymbols)
    // )}

    (*new implementation*)
    let modifiedSymbolList = 
        SelectedSymbols 
        |>List.map (fun x -> rotateSymbolInBlock (invertRotation rotation) (block.Centre()) x)  
        // changed names to match with type , and clearer pipeline
    let newSymbols= //gave newsymbol's name to this variable because the Symbol in model type has this signature
        modifiedSymbolList   //split the long assigning symbols as a seperate variablea nd pipeline to increase readability
        |> List.map2 (fun x y -> (x,y)) compList 
        |> Map.ofList
        |> Map.fold (fun acc k v -> Map.add k v acc) UnselectedSymbols
    {model with Symbols=newSymbols}



let oneCompBoundsBothEdges (selectedSymbols: Symbol list) = 
    (*comment: this function is well written, clear and pipelined with good naems, no change*)
    let maxXSymCentre = 
            selectedSymbols
            |> List.maxBy (fun (x:Symbol) -> x.Pos.X + snd (getRotatedHAndW x)) 
            |> getRotatedSymbolCentre
    let minXSymCentre =
            selectedSymbols
            |> List.minBy (fun (x:Symbol) -> x.Pos.X)
            |> getRotatedSymbolCentre
    let maxYSymCentre = 
            selectedSymbols
            |> List.maxBy (fun (y:Symbol) -> y.Pos.Y+ fst (getRotatedHAndW y))
            |> getRotatedSymbolCentre
    let minYSymCentre =
            selectedSymbols
            |> List.minBy (fun (y:Symbol) -> y.Pos.Y)
            |> getRotatedSymbolCentre
    (maxXSymCentre.X = minXSymCentre.X) || (maxYSymCentre.Y = minYSymCentre.Y)
    

let findSelectedSymbols (compList: ComponentId list) (model: SymbolT.Model) = 
    List.map (fun x -> model.Symbols |> Map.find x) compList

let getScalingFactorAndOffsetCentre (min:float) (matchMin:float) (max:float) (matchMax:float) = 
    (*comment:
    don't really understand why matchMin is called matchMin, what's the match about it? not clear but don't know what to change*)
    (*old implementation*)
    // let scaleFact = 
    //     if min = max || matchMax <= matchMin then 1. 
    //     else (matchMin - matchMax) / (min - max)
    // let offsetC = 
    //     if scaleFact = 1. then 0.
    //     else (matchMin - min * scaleFact) / (1.-scaleFact)
    // (scaleFact, offsetC)

    (*new implementation*)
    let scaleFactor = //changed name from scalefact to scaleFactor, because scalefact doesn't makesense and scalefactor is not much longer
        if min = max || matchMax <= matchMin then 1. 
        else (matchMin - matchMax) / (min - max)
    let offsetCenter = //same as above, offsetCenter is not much longer but much clearer than offsetC
        if scaleFactor = 1. then 0.
        else (matchMin - min * scaleFactor) / (1.-scaleFactor)
    (scaleFactor, offsetCenter)

/// Return set of floats that define how a group of components is scaled
let getScalingFactorAndOffsetCentreGroup
    (matchBBMin:XYPos)
    (matchBBMax:XYPos)

    (selectedSymbols: Symbol list) : ((float * float) * (float * float)) = 
    (*comment: this is done relatively neat as there are a lot of different variables, instead of putting them into 4 giant pipelines
    it is better to leave them out like this, no changes needed*)

    let maxXSym = 
            selectedSymbols
            |> List.maxBy (fun (x:Symbol) -> x.Pos.X + snd (getRotatedHAndW x)) 

    let oldMaxX = (maxXSym |> getRotatedSymbolCentre).X
    let newMaxX = matchBBMax.X - (snd (getRotatedHAndW maxXSym))/2.

    let minXSym =
            selectedSymbols
            |> List.minBy (fun (x:Symbol) -> x.Pos.X)

    let oldMinX = (minXSym |> getRotatedSymbolCentre).X
    let newMinX = matchBBMin.X + (snd (getRotatedHAndW minXSym))/2.
    
    let maxYSym = 
            selectedSymbols
            |> List.maxBy (fun (y:Symbol) -> y.Pos.Y+ fst (getRotatedHAndW y))

    let oldMaxY = (maxYSym |> getRotatedSymbolCentre).Y
    let newMaxY = matchBBMax.Y - (fst (getRotatedHAndW maxYSym))/2.

    let minYSym =
            selectedSymbols
            |> List.minBy (fun (y:Symbol) -> y.Pos.Y)

    let oldMinY = (minYSym |>  getRotatedSymbolCentre).Y
    let newMinY = matchBBMin.Y + (fst (getRotatedHAndW minYSym))/2.
    
    let xSC = getScalingFactorAndOffsetCentre oldMinX newMinX oldMaxX newMaxX
    let ySC = getScalingFactorAndOffsetCentre oldMinY newMinY oldMaxY newMaxY
    (xSC, ySC)


// Alter position of one symbol as needed in a scaling operation
// 
(*old implementation*)
// let scaleSymbol
//         (xYSC: (float * float) * (float * float))
//         (sym: Symbol)
//         : Symbol = 
//     let symCentre =  getRotatedSymbolCentre sym
//     let translateFunc scaleFact offsetC coordinate = (coordinate - offsetC) * scaleFact + offsetC
//     let xSC = fst xYSC
//     let ySC = snd xYSC
//     let newX = translateFunc (fst xSC) (snd xSC) symCentre.X
//     let newY = translateFunc (fst ySC) (snd ySC) symCentre.Y

//     let symCentreOffsetFromTopLeft = {X = (snd (getRotatedHAndW sym))/2.; Y = (fst (getRotatedHAndW sym))/2.}
//     let newTopLeftPos = {X = newX; Y = newY} - symCentreOffsetFromTopLeft
//     let newComp = {sym.Component with X = newTopLeftPos.X; Y = newTopLeftPos.Y}

//     {sym with Pos = newTopLeftPos; Component = newComp; LabelHasDefaultPos = true}


(*new implementation: *)
let scaleSymbol 
        ((xSC,ySC): (float * float) * (float * float)) 
        // changed xySC to xSC,ySC tuple to save the need of giving them a value, less lines, also does better with the function above

        (sym: Symbol)
        : Symbol =
    let symCentre =  getRotatedSymbolCentre sym
    let translateFunc (scaleFact,offsetC) coordinate = (coordinate - offsetC) * scaleFact + offsetC 
    // grouped first 2 inputs of translateFunc in a tuple so they are used more easily with the tuple input xSC and ySC
    let newX = translateFunc xSC symCentre.X //shorter and more readable compared to above
    let newY = translateFunc ySC symCentre.Y
    let symCentreOffsetFromTopLeft = {X = (snd (getRotatedHAndW sym))/2.; Y = (fst (getRotatedHAndW sym))/2.}
    let newTopLeftPos = {X = newX; Y = newY} - symCentreOffsetFromTopLeft
    let newComp = {sym.Component with X = newTopLeftPos.X; Y = newTopLeftPos.Y}

    {sym with Pos = newTopLeftPos; Component = newComp; LabelHasDefaultPos = true}


/// Part of the rotate and scale code       
let groupNewSelectedSymsModel
    (compList:ComponentId list) 
    (model:SymbolT.Model) 
    (selectedSymbols: Symbol list)
    (modifySymbolFunc) = 

    let UnselectedSymbols = model.Symbols |> Map.filter (fun x _ -> not (List.contains x compList))
    
    

    (*old implementation*)
    // let newSymbols = List.map (modifySymbolFunc) selectedSymbols
    // {model with Symbols = 
    //             ((Map.ofList (List.map2 (fun x y -> (x,y)) compList newSymbols)
    //             |> Map.fold (fun acc k v -> Map.add k v acc) UnselectedSymbols)
    // )}

    (*new implementation *)
    let modifiedSymbolList = List.map (modifySymbolFunc) selectedSymbols // changed names to match with type 
    let newSymbols= //gave newsymbol's name to this variable because the Symbol in model type has this signature
        modifiedSymbolList   //split the long assigning symbols as a seperate variablea nd pipeline to increase readability
        |> List.map2 (fun x y -> (x,y)) compList 
        |> Map.ofList
        |> Map.fold (fun acc k v -> Map.add k v acc) UnselectedSymbols
    {model with Symbols=newSymbols}





//--------------------------------------end of ll3621 section ----------------------------------------//

//--------------------------------------start of rl3721 section ----------------------------------------//

(*Old implementation*) 
// let flipBlock (compList:ComponentId list) (model:SymbolT.Model) (flip:FlipType) = 
//     //Similar structure to rotateBlock, easy to understand
//     let SelectedSymbols = List.map (fun x -> model.Symbols |> Map.find x) compList
//     let UnselectedSymbols = model.Symbols |> Map.filter (fun x _ -> not (List.contains x compList))
    
//     let block = getBlock SelectedSymbols
  
//     let newSymbols = 
//         List.map (fun x -> flipSymbolInBlock flip (block.Centre()) x ) SelectedSymbols

//     {model with Symbols = 
//                 ((Map.ofList (List.map2 (fun x y -> (x,y)) compList newSymbols)
//                 |> Map.fold (fun acc k v -> Map.add k v acc) UnselectedSymbols)
//     )}


/// <summary>HLP 23: AUTHOR Ismagilov - Flips a block of symbols, returning the new symbol model</summary>
/// <param name="compList"> List of ComponentId's of selected components</param>
/// <param name="model"> Current symbol model</param>
/// <param name="flip"> Type of flip to do</param>
/// <returns>New flipped symbol model</returns>
let flipBlock (compList:ComponentId list) (model:SymbolT.Model) (flip:FlipType) = 
    let SelectedSymbols = model.Symbols |> Map.filter (fun x _ -> List.contains x compList) (*changed type to map, consistent with UnselectedSymbols to be more intuitive*)
    let UnselectedSymbols = model.Symbols |> Map.filter (fun x _ -> not (List.contains x compList))
    
    let block =
        SelectedSymbols
        |> Map.toList
        |> List.map snd
        |> getSymbolBlockBoundingBox

  
    let newFlippedSymbols = (*rewrote the code with better allignment in pipeline form to be more readable*)
        SelectedSymbols
        |> Map.map (fun key x -> flipSymbolInBlock flip (block.Centre()) x )
        |> Map.fold (fun acc k v -> Map.add k v acc) UnselectedSymbols

    {model with Symbols = newFlippedSymbols}


(*Old implementation*)
// let postUpdateScalingBox (model:SheetT.Model, cmd) = 
    
//     let symbolCmd (msg: SymbolT.Msg) = Elmish.Cmd.ofMsg (ModelType.Msg.Sheet (SheetT.Wire (BusWireT.Symbol msg)))
//     let sheetCmd (msg: SheetT.Msg) = Elmish.Cmd.ofMsg (ModelType.Msg.Sheet msg)

//     if (model.SelectedComponents.Length < 2) then 
//         match model.ScalingBox with 
//         | None ->  model, cmd
//         | _ -> {model with ScalingBox = None}, 
//                 [symbolCmd (SymbolT.DeleteSymbols (model.ScalingBox.Value).ButtonList);
//                  sheetCmd SheetT.UpdateBoundingBoxes]
//                 |> List.append [cmd]
//                 |> Elmish.Cmd.batch
//     else 
//         let newBoxBound = 
//             model.SelectedComponents
//             |> List.map (fun id -> Map.find id model.Wire.Symbol.Symbols)
//             |> getBlock
//         match model.ScalingBox with 
//         | Some value when value.ScalingBoxBound = newBoxBound -> model, cmd
//         | _ -> 
//             let topleft = newBoxBound.TopLeft
//             let rotateDeg90OffSet: XYPos = {X = newBoxBound.W+57.; Y = (newBoxBound.H/2.)-12.5}
//             let rotateDeg270OffSet: XYPos = {X = -69.5; Y = (newBoxBound.H/2.)-12.5}
//             let buttonOffSet: XYPos = {X = newBoxBound.W + 47.5; Y = -47.5}
//             let dummyPos = (topleft + buttonOffSet)

//             let makeButton = SymbolUpdate.createAnnotation ThemeType.Colourful
//             let buttonSym = {makeButton ScaleButton dummyPos with Pos = (topleft + buttonOffSet)}
//             let makeRotateSym sym = {sym with Component = {sym.Component with H = 25.; W=25.}}
//             let rotateDeg90Sym = 
//                 makeButton (RotateButton Degree90) (topleft + rotateDeg90OffSet)
//                 |> makeRotateSym
//             let rotateDeg270Sym = 
//                 {makeButton (RotateButton Degree270) (topleft + rotateDeg270OffSet) 
//                     with SymbolT.STransform = {Rotation=Degree90 ; Flipped=false}}
//                 |> makeRotateSym

//             let newSymbolMap = model.Wire.Symbol.Symbols 
//                                                         |> Map.add buttonSym.Id buttonSym 
//                                                         |> Map.add rotateDeg270Sym.Id rotateDeg270Sym 
//                                                         |> Map.add rotateDeg90Sym.Id rotateDeg90Sym
//             let initScalingBox: SheetT.ScalingBox = {
//                 ScalingBoxBound = newBoxBound;
//                 ScaleButton = buttonSym;
//                 RotateDeg90Button = rotateDeg90Sym;
//                 RotateDeg270Button = rotateDeg270Sym;
//                 ButtonList = [buttonSym.Id; rotateDeg270Sym.Id; rotateDeg90Sym.Id];
//             }
//             let newCmd =
//                 match model.ScalingBox with
//                 | Some _ -> [symbolCmd (SymbolT.DeleteSymbols (model.ScalingBox.Value).ButtonList);
//                              sheetCmd SheetT.UpdateBoundingBoxes]
//                             |> List.append [cmd]
//                             |> Elmish.Cmd.batch
//                 | None -> cmd
//             model
//             |> Optic.set SheetT.scalingBox_ (Some initScalingBox)
//             |> Optic.set SheetT.symbols_ newSymbolMap, 
//             newCmd


(*changed xml comment*)
/// <summary> Updates the scaling box of the symbol model</summary>, update commands that make further changes
/// <param name="model"> current sheet model</param>
/// <param name="model"> current command</param>
/// <returns>New model with scaling box updated, new command that contain messages to make additional changes</returns>
let postUpdateScalingBox (model:SheetT.Model, cmd) = 
    
    let symbolCmd (msg: SymbolT.Msg) = Elmish.Cmd.ofMsg (ModelType.Msg.Sheet (SheetT.Wire (BusWireT.Symbol msg)))
    let sheetCmd (msg: SheetT.Msg) = Elmish.Cmd.ofMsg (ModelType.Msg.Sheet msg)

    if (model.SelectedComponents.Length < 2) then 
        match model.ScalingBox with 
        | None ->  model, cmd
        | _ -> (*changed vertical allignment slightly*)
            let newCmd =
                [symbolCmd (SymbolT.DeleteSymbols (model.ScalingBox.Value).ButtonList); sheetCmd SheetT.UpdateBoundingBoxes]
                |> List.append [cmd]
                |> Elmish.Cmd.batch
            {model with ScalingBox = None}, newCmd
    else 
        let newBoxBound = 
            model.SelectedComponents
            |> List.map (fun id -> Map.find id model.Wire.Symbol.Symbols)
            |> getSymbolBlockBoundingBox
        match model.ScalingBox with 
        | Some value when value.ScalingBoxBound = newBoxBound -> model, cmd
        | _ -> 
            let topleft = newBoxBound.TopLeft

            (*The float constants used in the following 3 lines are very confusing. It is hard to tell where the values are infered From.
            1: In the ugly case they are values imperially tested for the function to work temporarily, comments should be written on how it was tested, and noting how it can be changed from 
                the temporary implementation to a more general one.
            2: In the bad case that these values are infered from parameters such as default symbol size or boundingBox dimensions, they should be included in the
                correspounding upper level module and be referenced here*)
            let rotateDeg90OffSet: XYPos = {X = newBoxBound.W+57.; Y = (newBoxBound.H/2.)-12.5}
            let rotateDeg270OffSet: XYPos = {X = -69.5; Y = (newBoxBound.H/2.)-12.5}
            let scaleButtonOffSet: XYPos = {X = newBoxBound.W + 47.5; Y = -47.5}

            let makeButton = SymbolUpdate.createAnnotation ThemeType.Colourful
            let makeRotateSym sym = Optic.set component_ {sym.Component with H = 25.; W=25.} sym (*rewritten with optics*)

            let scaleButtonSym = (*renamed buttonOffSet to scaleButtonOffSet to give more insight into its purpose*)
                makeButton ScaleButton (topleft + scaleButtonOffSet) (*removed a dummyPos variable which is not used anywhere else*)
            let rotateDeg90ButtonSym = 
                makeButton (RotateButton Degree90) (topleft + rotateDeg90OffSet)
                |> makeRotateSym
            let rotateDeg270ButtonSym = 
                {makeButton (RotateButton Degree270) (topleft + rotateDeg270OffSet) 
                    with SymbolT.STransform = {Rotation=Degree90 ; Flipped=false}}
                |> makeRotateSym

            let newSymbolMap = (*changed vertical allignment slightly*)
                model.Wire.Symbol.Symbols 
                    |> Map.add scaleButtonSym.Id scaleButtonSym 
                    |> Map.add rotateDeg270ButtonSym.Id rotateDeg270ButtonSym 
                    |> Map.add rotateDeg90ButtonSym.Id rotateDeg90ButtonSym

            let initScalingBox: SheetT.ScalingBox = {
                ScalingBoxBound = newBoxBound;
                ScaleButton = scaleButtonSym;
                RotateDeg90Button = rotateDeg90ButtonSym;
                RotateDeg270Button = rotateDeg270ButtonSym;
                ButtonList = [scaleButtonSym.Id; rotateDeg270ButtonSym.Id; rotateDeg90ButtonSym.Id];
            }

            let newModel = (*a new function to help resolve formating for output, more readable*)
                model
                |> Optic.set SheetT.scalingBox_ (Some initScalingBox)
                |> Optic.set SheetT.symbols_ newSymbolMap
            let newCmd =
                match model.ScalingBox with
                | Some _ -> [symbolCmd (SymbolT.DeleteSymbols (model.ScalingBox.Value).ButtonList);
                             sheetCmd SheetT.UpdateBoundingBoxes]
                            |> List.append [cmd]
                            |> Elmish.Cmd.batch
                | None -> cmd

            newModel, newCmd

//--------------------------------------end of ec1221 section ----------------------------------------//<|MERGE_RESOLUTION|>--- conflicted
+++ resolved
@@ -1,8 +1,3 @@
-<<<<<<< HEAD
-﻿
-// HLP24: yc3821:
-// the improvement is at line 131 - 194 (or search yc3821 to see all improved code)
-=======
 ﻿(*Part 1: hj1021 
 
     <improvement summary>
@@ -26,7 +21,15 @@
     -Add some comments describ how well it is structured and readable. 
 *)
 
-(* Improveing RotateScale module - ec1221
+(* Part 2 yc3821:  the improvement is at line 131 - 194 (or search yc3821 to see all improved code)
+    Summary:
+    - Created a DU instead of separate variables for the port pair
+    - Extracted the function getPortInfoPair to improve readability and reusability
+    - improved some variable names
+    - minor pipeline improvements to enhance readability
+*)
+
+(* Part 3: Improveing RotateScale module - ec1221
     Split lines: 175 - 268
     - Changed nested match cases to make it more readable
     - Removed some intermediate variables
@@ -42,7 +45,7 @@
     It requires better documentation of teh pasrts now used.
 *)
 
-(* Part 3: hn621
+(* Part 4: hn621
     List of Improvements (partition lines 266-524):
     - 275: Renamed "getBlock" function into "getSymbolBlockBoundingBox", the notion of block's type is not clear
     - 275-294: Applied transformation 1 (functional abstraction) to the "getSymbolBlockBoundingBox" function, reduced the repeated use of List.maxBy and List.minBy and made the code more readable
@@ -86,7 +89,6 @@
 - commented on some ugly use of float literals in the code, unable to tell how the literals are infered
 *)
 
->>>>>>> 5afbe2ff
 
 
 module RotateScale
@@ -231,14 +233,10 @@
         let symbol' = moveSymbol offset symbolToSize
         let model' = Optic.set (symbolOf_ symbolToSize.Id) symbol' wModel
         BusWireSeparate.routeAndSeparateSymbolWires model' symbolToSize.Id
-
-
+        
+//--------------------------------------end of hj1021 section ----------------------------------------//
 // ----------------------- yc3821: improved parts start here -----------------------
-// Summary:
-// - Created a DU instead of separate variables for the port pair
-// - Extracted the function getPortInfoPair to improve readability and reusability
-// - improved some variable names
-// - minor pipeline improvements to enhance readability
+
 
 
 /// HLP23: To test this, it must be given two symbols interconnected by wires. It then resizes symbolToSize
@@ -261,26 +259,14 @@
 
 let reSizeSymbol (wModel: BusWireT.Model) (symbolToSize: Symbol) (otherSymbol: Symbol) : (Symbol) =
 
-<<<<<<< HEAD
+
     // yc3821: get the ResizePortPairInfo
     let portInfoPair = getPortInfoPair wModel symbolToSize otherSymbol
 
     // yc3821: better naming for h and w
     let newHeight, newWidth =
         match portInfoPair.ResizePortInfo.side with
-=======
-    // Try to get two ports that are on opposite edges, if none found just use any two ports.
-    let resizePortInfo, otherPortInfo =
-        match getOppEdgePortInfo wModel symbolToSize otherSymbol with
-        | None ->
-            let pS, pT = getSourceTargetPorts wModel { sourceSym = symbolToSize; targetSym = otherSymbol; Wire = wires[0] }
-            makePortInfo symbolToSize pS, makePortInfo symbolToSize pT
-        | Some(pIS, pIT) -> (pIS, pIT)
-
-    //hj1021 input wrapping
-    let h, w =
-        match resizePortInfo.side with
->>>>>>> 5afbe2ff
+
         | Left | Right ->
             portInfoPair.OtherPortInfo.portGap * (portInfoPair.ResizePortInfo.portDimension + 2.0 * portInfoPair.ResizePortInfo.gap), portInfoPair.ResizePortInfo.w
         | Top | Bottom ->
@@ -288,22 +274,16 @@
 
     match symbolToSize.Component.Type with
     | Custom _ ->
-<<<<<<< HEAD
+
         // yc3821: added pipeline to enhance readability
         let scaledSymbol = symbolToSize |> setCustomCompHW newHeight newWidth 
         let scaledInfo = makePortInfo scaledSymbol portInfoPair.ResizePortInfo.port
         let offset = alignPortsOffset scaledInfo portInfoPair.OtherPortInfo
-=======
-        //hj1021 input wrapping
-        let scaledSymbol = setCustomCompHW h w symbolToSize
-        let scaledInfo = makePortInfo scaledSymbol resizePortInfo.port
-        let offset = alignPortsOffset scaledInfo otherPortInfo
->>>>>>> 5afbe2ff
+
         moveSymbol offset scaledSymbol
     | _ -> symbolToSize
 
-//--------------------------------------end of hj1021 section ----------------------------------------//
-//--------------------------------------start of ec1221 section ----------------------------------------//
+
 
 /// For UI to call ResizeSymbol.
 let reSizeSymbolTopLevel
@@ -319,13 +299,10 @@
     BusWireSeparate.routeAndSeparateSymbolWires model' symbolToSize.Id
 
 
-<<<<<<< HEAD
+
 // ----------------------- yc3821: improved parts end here -----------------------
-
-
-
-=======
->>>>>>> 5afbe2ff
+//--------------------------------------start of ec1221 section ----------------------------------------//
+
 /// For each edge of the symbol, store a count of how many connections it has to other symbols.
 type SymConnDataT =
     { ConnMap: Map<ComponentId * Edge, int> }
