--- conflicted
+++ resolved
@@ -35,6 +35,18 @@
     This module contains the code that rotates and scales blocks of components.
     It was collected from HLP work in 2023 and has some technical debt and also unused functions.
     It requires better documentation of teh pasrts now used.
+*)
+
+(* Part 3: hn621
+    List of Improvements (partition lines 266-524):
+    - 275: Renamed "getBlock" function into "getSymbolBlockBoundingBox", the notion of block's type is not clear
+    - 275-294: Applied transformation 1 (functional abstraction) to the "getSymbolBlockBoundingBox" function, reduced the repeated use of List.maxBy and List.minBy and made the code more readable
+    - 506-523: in "rotateBlock", removed the redundant calculation of unselected symbols
+    - 518: changed "newSymbols" to output Map<cid,sym> type (as this is the type of model.Symbols), initially was List<Symbol> which can cause confusion
+    - 522: by doing the above, also simplified the record update line making it much more readable
+    - Changed parameter name in annonymous function to be more meaningful, e.g. (fun x:Symbol -> ...) , changed to (fun sym:Symbol -> ...), Examples in line 509, 517
+    - Changed the documentation of rotation functions: the documentation of rotation states direction can be CW or AntiCW, but the code only supports CW.
+    - Added parameter isClockwise in the "rotatePointAboutBlockCentre", so that the function can support both CW and AntiCW rotation as specified
 *)
 
 (*Part 6: rl3721
@@ -81,22 +93,7 @@
     It was collected from HLP work in 2023 and has some technical debt and also unused functions.
     It requires better documentation of teh pasrts now used.
 *)
-<<<<<<< HEAD
-
-(*
-    List of Improvements (partition lines 266-524):
-    - 275: Renamed "getBlock" function into "getSymbolBlockBoundingBox", the notion of block's type is not clear
-    - 275-294: Applied transformation 1 (functional abstraction) to the "getSymbolBlockBoundingBox" function, reduced the repeated use of List.maxBy and List.minBy and made the code more readable
-    - 506-523: in "rotateBlock", removed the redundant calculation of unselected symbols
-    - 518: changed "newSymbols" to output Map<cid,sym> type (as this is the type of model.Symbols), initially was List<Symbol> which can cause confusion
-    - 522: by doing the above, also simplified the record update line making it much more readable
-    - Changed parameter name in annonymous function to be more meaningful, e.g. (fun x:Symbol -> ...) , changed to (fun sym:Symbol -> ...), Examples in line 509, 517
-    - Changed the documentation of rotation functions: the documentation of rotation states direction can be CW or AntiCW, but the code only supports CW.
-    - Added parameter isClockwise in the "rotatePointAboutBlockCentre", so that the function can support both CW and AntiCW rotation as specified
-*)
-
-=======
->>>>>>> 25040c56
+
 /// Record containing all the information required to calculate the position of a port on the sheet.
 type PortInfo =
     { port: Port
@@ -357,13 +354,11 @@
     let model' = Optic.set (symbolOf_ symbol.Id) scaledSymbol wModel
     BusWireSeparate.routeAndSeparateSymbolWires model' symbol.Id
 
-<<<<<<< HEAD
-/// ========== SPLIT 4 Starts HERE
-=======
+
 //--------------------------------------end of ec1221 section ----------------------------------------//
-//--------------------------------------start of  section ----------------------------------------//
-
->>>>>>> 25040c56
+//--------------------------------------start of hn621 section ----------------------------------------//
+
+
 /// <summary>HLP 23: AUTHOR Ismagilov - Get the bounding box of multiple selected symbols</summary>
 /// <param name="symbols"> Selected symbols list</param>
 /// <returns>Bounding Box</returns>
@@ -583,11 +578,7 @@
 
     {sym with Pos = newPos; Component=newComponent; LabelHasDefaultPos=true}
 
-<<<<<<< HEAD
-=======
-(*SPLIT*)
-
->>>>>>> 25040c56
+
 /// HLP 23: AUTHOR Klapper - Rotates a symbol based on a degree, including: ports and component parameters.
 
 let rotateSymbolByDegree (degree: Rotation) (sym:Symbol)  =
@@ -734,8 +725,6 @@
                 |> Map.fold (fun acc k v -> Map.add k v acc) UnselectedSymbols)
     )}
 
-<<<<<<< HEAD
-=======
 
 //--------------------------------------start of rl3721 section ----------------------------------------//
 
@@ -755,7 +744,7 @@
 //                 |> Map.fold (fun acc k v -> Map.add k v acc) UnselectedSymbols)
 //     )}
 
->>>>>>> 25040c56
+
 /// <summary>HLP 23: AUTHOR Ismagilov - Flips a block of symbols, returning the new symbol model</summary>
 /// <param name="compList"> List of ComponentId's of selected components</param>
 /// <param name="model"> Current symbol model</param>
@@ -765,15 +754,9 @@
     let SelectedSymbols = model.Symbols |> Map.filter (fun x _ -> List.contains x compList) (*changed type to map, consistent with UnselectedSymbols to be more intuitive*)
     let UnselectedSymbols = model.Symbols |> Map.filter (fun x _ -> not (List.contains x compList))
     
-<<<<<<< HEAD
+
     let block = getSymbolBlockBoundingBox SelectedSymbols
-=======
-    let block =
-        SelectedSymbols
-        |> Map.toList
-        |> List.map snd
-        |> getBlock
->>>>>>> 25040c56
+
   
     let newFlippedSymbols = (*rewrote the code with better allignment in pipeline form to be more readable*)
         SelectedSymbols
