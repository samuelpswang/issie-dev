module TestDrawBlockD3
open GenerateData
open Elmish

(******************************************************************************************
   This submodule contains a set of functions that enable random data generation
   for property-based testing of Draw Block wire routing functions.
   basic idea.
   1. Generate, in various ways, random circuit layouts
   2. For each layout apply smartautoroute to regenerate all wires
   3. Apply check functions to see if the resulting wire routing obeys "good layout" rules.
   4. Output any layouts with anomalous wire routing
*******************************************************************************************)

open TestDrawBlock
open TestLib
open TestDrawBlock.HLPTick3
open TestDrawBlock.HLPTick3.Asserts
open TestDrawBlock.HLPTick3.Builder
open TestDrawBlock.HLPTick3.Tests

open EEExtensions
open Optics
open Optics.Operators
open BlockHelpers
<<<<<<< HEAD
=======
open BlockHelpers
>>>>>>> 25284aca
open Helpers
open CommonTypes
open ModelType
open DrawModelType
open Sheet.SheetInterface
open GenerateData
open SheetBeautifyHelpers
open SheetBeautifyHelpers.SegmentHelpers
open SheetBeautifyD3
open BusWireUpdate
open RotateScale


//------------------------------------------------------------------------------------------------------------------------//
//------------------------------functions to build issue schematics programmatically--------------------------------------//
//------------------------------------------------------------------------------------------------------------------------//

module Builder =
    let segsConnectedToSym (sheet: SheetT.Model) (sym: SymbolT.Symbol) =
        let countVisSegsInWire (wire: BusWireT.Wire) =
            visibleSegments wire.WId sheet
            |> List.length

        let symPortIds = 
            sym.PortMaps.Order
            |> mapValues
            |> Array.toList
            |> List.concat
        
        sheet.Wire.Wires
        |> Map.filter (fun _ wire -> List.contains (string wire.InputPort) symPortIds || List.contains (string wire.OutputPort) symPortIds)
        |> Map.toList
        |> List.map (fun (_, wire) -> wire)
        |> List.map countVisSegsInWire
        |> List.sum


    /// Print info needed for reverse circuit generation from sheet
    let printCircuitBuild (sheet: SheetT.Model) =
        failwithf "Not implemented"


//--------------------------------------------------------------------------------------------------//
//----------------------------------------Example Test Circuits using Gen<'a> samples---------------//
//--------------------------------------------------------------------------------------------------//

open Builder

/// small offsets in X&Y axis
let rnd=System.Random(42)
let shuffleA arrayToShuffle: 'a array =
        let tmpA = Array.copy arrayToShuffle
        for i = 0 to tmpA.Length - 1 do 
            let r = rnd.Next(i, tmpA.Length);
            (tmpA[i],tmpA[r])
            |> fun (iv, rv) -> tmpA[r] <- iv;  tmpA[i]  <- rv
        tmpA

let rotateSymbol (symLabel: string) (rotate: Rotation) (model: SheetT.Model) : (SheetT.Model) =
            let symbolsMap = model.Wire.Symbol.Symbols
            let getSymbol = 
                mapValues symbolsMap
                |> Array.tryFind (fun sym -> caseInvariantEqual sym.Component.Label symLabel)
                |> function | Some x -> Ok x | None -> Error "Can't find symbol with label '{symPort.Label}'"

            match getSymbol with
            | Ok symbol ->
                let rotatedSymbol = SymbolResizeHelpers.rotateSymbol rotate symbol
                let updatedSymbolsMap = Map.add symbol.Id rotatedSymbol symbolsMap
                { model with Wire = { model.Wire with Symbol = { model.Wire.Symbol with Symbols = updatedSymbolsMap } } }

            | _ -> model

        // Flip a symbol
let flipSymbol (symLabel: string) (flip: SymbolT.FlipType option) (model: SheetT.Model) : (SheetT.Model) =
    let symbolsMap = model.Wire.Symbol.Symbols
    let getSymbol =
        mapValues symbolsMap
        |> Array.tryFind (fun sym -> caseInvariantEqual sym.Component.Label symLabel)
        |> function | Some x -> Ok x | None -> Error "Can't find symbol with label '{symPort.Label}'"

    match flip with 
    | None -> model
    | Some f ->
        match getSymbol with
        | Ok symbol ->
            let flippedSymbol = SymbolResizeHelpers.flipSymbol f symbol
            let updatedSymbolsMap = Map.add symbol.Id flippedSymbol symbolsMap
            { model with Wire = { model.Wire with Symbol = { model.Wire.Symbol with Symbols = updatedSymbolsMap } } }

        | _ -> model


let placeSymbol (symLabel: string) (compType: ComponentType) (position: XYPos) (rotation: Rotation) (flip: SymbolT.FlipType option) (model: SheetT.Model) : Result<SheetT.Model, string> =
    let symLabel = String.toUpper symLabel // make label into its standard casing
    let symModel, symId = SymbolUpdate.addSymbol [] (model.Wire.Symbol) position compType symLabel
    let sym = symModel.Symbols[symId]
    match position + sym.getScaledDiagonal with
    | {X=x;Y=y} when x > maxSheetCoord || y > maxSheetCoord ->
        Error $"symbol '{symLabel}' position {position + sym.getScaledDiagonal} lies outside allowed coordinates"
    | _ ->
        model
        |> Optic.set symbolModel_ symModel
        |> SheetUpdateHelpers.updateBoundingBoxes // could optimise this by only updating symId bounding boxes
        |> rotateSymbol symLabel rotation 
        |> flipSymbol symLabel flip
        |> Ok
let dSelect (model:SheetT.Model) = 
    { model with
        SelectedComponents = []
        SelectedWires = []
    }
let selectA (model:SheetT.Model) = 
    let symbols = model.Wire.Symbol.Symbols |> Map.toList |> List.map fst
    let wires = model.Wire.Wires |> Map.toList |> List.map fst
    { model with
        SelectedComponents = symbols
        SelectedWires = wires
    }
let test2Builder = 
    let intToRot (x: int)= 
        match x with
        | 0 -> Degree90
        | 1 -> Degree90
        | 2 -> Degree180
        | 3 -> Degree270
        | _ -> Degree0
    let ints = GenerateData.map intToRot (randomInt 0 1 3)
    let floats = randomFloat 100 20 200
    List.allPairs (GenerateData.toList floats) (GenerateData.toList ints)
    |> List.toArray
    |> GenerateData.shuffleA
    |> GenerateData.fromArray

let test3Builder = 
    randomFloat 50 20 300  

    

let test1Builder = 
    let getRotation x=  
            match x with
                |1  -> Degree0
                |2  -> Degree90
                |3  -> Degree180
                |4  -> Degree270
                |_  -> Degree0


    let getFlip x=
        match x with
            |1  -> Some SymbolT.FlipHorizontal
            |2  -> Some SymbolT.FlipVertical
            |_  -> None
    let thing = 0
    let allFlip = List.map getFlip [1..3]
    let allRot = List.map getRotation [1..4] 
    let combinations lst =
        [ for x in lst do
            for y in lst do
                for z in lst do
                    yield [x; y; z] ]
    List.allPairs allRot allFlip
    |>combinations
    |>List.toArray
    |>shuffleA
    |>(fun f -> f[1..25]) 
    |>fromArray



let offsetXY =
    let offsetX = randomFloat -2. 0.1 2.
    let offsetY = randomFloat -2. 0.1 2.
    (offsetX, offsetY)
    ||> product (fun (x: float) (y: float) -> {X=x; Y=y})

/// Returns the position in respect to the centre of the sheet
let pos x y = 
    middleOfSheet + {X=float x; Y=float y}

let makeTest1Circuit (ori:list<Rotation*(SymbolT.FlipType option)>)=
    printf "MUX1 rotation: %A" (fst ori[0])
    printf "MUX1 flipType: %A" ((snd ori[0]))
    printf "MUX2 rotation: %A" (fst ori[1])
    printf "MUX2 flipType: %A" ((snd ori[1]))
    printf "MUX3 rotation: %A" (fst ori[2])
    printf "MUX3 flipType: %A" ((snd ori[2]))
    let Mux1Pos = middleOfSheet + {X=400. ; Y=0.}
    let Mux2Pos = middleOfSheet + {X=400. ; Y=400.}
    let finalModel = 
        initSheetModel
        |> placeSymbol "DM1" Demux4 middleOfSheet  (fst ori[0]) (snd ori[0])
        |> Result.bind(placeSymbol "MUX1" Mux4 Mux1Pos (fst ori[1]) (snd ori[1]))
        |> Result.bind (placeWire (portOf "DM1" 0) (portOf "MUX1" 0))
        |> Result.bind (placeWire (portOf "DM1" 1) (portOf "MUX1" 1))
        |> Result.bind (placeWire (portOf "DM1" 2) (portOf "MUX1" 2))
        |> Result.bind (placeWire (portOf "DM1" 3) (portOf "MUX1" 3))
        |> Result.bind(placeSymbol "MUX2" Mux4 Mux2Pos (fst ori[2]) (snd ori[2]))
        |> Result.bind (placeWire (portOf "DM1" 0) (portOf "MUX2" 0))
        |> Result.bind (placeWire (portOf "DM1" 1) (portOf "MUX2" 1))
        |> Result.bind (placeWire (portOf "DM1" 2) (portOf "MUX2" 2))
        |> Result.bind (placeWire (portOf "DM1" 3) (portOf "MUX2" 3))
        |> getOkOrFail
        
    finalModel.Wire.Symbol.Symbols.Values
    |> Seq.cast
    |> List.ofSeq
    |>List.map (fun (x:SymbolT.Symbol) -> printf "%A STransform : %A" x.Component.Label x.STransform )
    |>ignore
    finalModel

let makeTest2Circuit (data: float*Rotation)=
    let rotation = snd data
    let gap = fst data
    printf "Test 2 rotation: %A" rotation
    printf "Test 2 gap: %A" gap
    let Pos1 = middleOfSheet + {X=gap ; Y=0.}
    let Pos2 = Pos1 + {X=gap ; Y=0.}
    let Pos3 = Pos2 + {X=gap ; Y=0.}
    let noWireModel =
        initSheetModel
        |> placeSymbol "C1" (Constant1( Width=8 , ConstValue=0 , DialogTextValue="0" )) middleOfSheet Degree0 None
        |> Result.bind(placeSymbol "SN1" (SplitN(3,[2;3;3],[0;1;2])) Pos1 Degree0 None)
        |> Result.bind(placeSymbol "MN1" (MergeN(3)) Pos2 Degree0 None)
        |> Result.bind(placeSymbol "B" (Output(8)) Pos3 Degree0 None)
        |> getOkOrFail
        |> selectA
    let rotModel = 
        match rotation with
        |Degree0 -> noWireModel
        |_ -> Optic.set symbolModel_ (rotateBlock noWireModel.SelectedComponents noWireModel.Wire.Symbol rotation) noWireModel
    let model =
        rotModel
        |> placeWire (portOf "C1" 0) (portOf "SN1" 0)
        |> Result.bind (placeWire (portOf "SN1" 0) (portOf "MN1" 0))
        |> Result.bind (placeWire (portOf "SN1" 1) (portOf "MN1" 1))
        |> Result.bind (placeWire (portOf "SN1" 2) (portOf "MN1" 2))
        |> Result.bind (placeWire (portOf "MN1" 0) (portOf "B" 0))
        |> getOkOrFail


    {model with Wire = model.Wire |>calculateBusWidths |>fst}
    |>rerouteAllWires
    |>dSelect


let makeTest3Circuit (gap:float)=
    let coeff = gap/200.
    printf "Test 3 gap: %A" gap
    let Pos1 = middleOfSheet + {X=0. ; Y=200.*coeff}
    let Pos2 = middleOfSheet + {X=200.*coeff ; Y=(-60.)*coeff}
    let Pos3 = Pos1 + {X=200.*coeff ; Y=(-60.)*coeff}
    let Pos4 = Pos2 + {X=200.*coeff ; Y=(-50.)*coeff}
    let Pos5 = Pos4 + {X=0.   ; Y=100.*coeff}
    let Pos6 = Pos5 + {X=0.   ; Y=100.*coeff}
    let Pos7 = Pos6 + {X=0.   ; Y=100.*coeff}
    let Pos8 = Pos6 + {X=150.*coeff   ; Y=0.}
    let Pos9 = Pos7 + {X=250.*coeff   ; Y=(-14.)*coeff}
    let Pos10 = Pos8 + {X=80.*coeff   ; Y=(-100.)*coeff}
    let Pos11 = Pos8 + {X=180.*coeff   ; Y=(-35.)*coeff}
    let Pos12 = Pos11 + {X=180.*coeff   ; Y=(-100.)*coeff}
    let Pos13 = Pos12 + {X=180.*coeff   ; Y=200.*coeff}



    let noWireModel =
        initSheetModel
        |> placeSymbol "IN1" (Input1( BusWidth=2 , DefaultValue=None)) middleOfSheet Degree0 None
        |> Result.bind(placeSymbol "IN2" (Input1( BusWidth=2 , DefaultValue=None)) Pos1 Degree0 None )
        |> Result.bind(placeSymbol "SW1" (SplitWire(BusWidth=1)) Pos2 Degree0 None )
        |> Result.bind(placeSymbol "SW2" (SplitWire(BusWidth=1)) Pos3 Degree0 None )
        |> Result.bind(placeSymbol "G1" (GateN(GateType=And,NumInputs=2)) Pos4 Degree0 None )
        |> Result.bind(placeSymbol "G2" (GateN(GateType=And,NumInputs=2)) Pos5 Degree0 None )
        |> Result.bind(placeSymbol "G3" (GateN(GateType=And,NumInputs=2)) Pos6 Degree0 None )
        |> Result.bind(placeSymbol "G4" (GateN(GateType=And,NumInputs=2)) Pos7 Degree0 None )
        |> Result.bind(placeSymbol "G5" (GateN(GateType=And,NumInputs=2)) Pos8 Degree0 None )
        |> Result.bind(placeSymbol "G6" (GateN(GateType=And,NumInputs=2)) Pos9 Degree0 None )
        |> Result.bind(placeSymbol "G7" (GateN(GateType=Xor,NumInputs=2)) Pos10 Degree0 None )
        |> Result.bind(placeSymbol "G8" (GateN(GateType=Xor,NumInputs=2)) Pos11 Degree0 None )
        |> Result.bind(placeSymbol "MN1" (MergeN(NumInputs=4)) Pos12 Degree0 None )
        |> Result.bind(placeSymbol "OUT" (Output( BusWidth=4)) Pos13 Degree0 None)
        |> getOkOrFail
    let model =
        noWireModel
        |> placeWire (portOf "IN1" 0) (portOf "SW1" 0)
        |> Result.bind (placeWire (portOf "IN2" 0) (portOf "SW2" 0))
        |> Result.bind (placeWire (portOf "SW1" 0) (portOf "G1" 0))
        |> Result.bind (placeWire (portOf "SW1" 0) (portOf "G2" 0))
        |> Result.bind (placeWire (portOf "SW1" 1) (portOf "G3" 0))
        |> Result.bind (placeWire (portOf "SW1" 1) (portOf "G4" 0))
        |> Result.bind (placeWire (portOf "SW2" 0) (portOf "G2" 1))
        |> Result.bind (placeWire (portOf "SW2" 0) (portOf "G3" 1))
        |> Result.bind (placeWire (portOf "SW2" 1) (portOf "G1" 1))
        |> Result.bind (placeWire (portOf "SW2" 1) (portOf "G4" 1))
        |> Result.bind (placeWire (portOf "G1" 0) (portOf "G5" 0))          
        |> Result.bind (placeWire (portOf "G3" 0) (portOf "G5" 1))          
        |> Result.bind (placeWire (portOf "G4" 0) (portOf "G6" 1))
        |> Result.bind (placeWire (portOf "G5" 0) (portOf "G6" 0))
        |> Result.bind (placeWire (portOf "G1" 0) (portOf "G7" 0))
        |> Result.bind (placeWire (portOf "G3" 0) (portOf "G7" 1))
        |> Result.bind (placeWire (portOf "G4" 0) (portOf "G8" 0))
        |> Result.bind (placeWire (portOf "G5" 0) (portOf "G8" 1))          
        |> Result.bind (placeWire (portOf "G2" 0) (portOf "MN1" 0))
        |> Result.bind (placeWire (portOf "G7" 0) (portOf "MN1" 1))
        |> Result.bind (placeWire (portOf "G8" 0) (portOf "MN1" 2))
        |> Result.bind (placeWire (portOf "G6" 0) (portOf "MN1" 3))
        |> Result.bind (placeWire (portOf "MN1" 0) (portOf "OUT" 0))
        |> getOkOrFail

    {model with Wire = model.Wire |>calculateBusWidths |>fst}

let makeTest4Circuit (data:float)=
    let gap = (data)/1.
    printf "Test 4 gap: %A" gap
    let Pos1 = middleOfSheet + {X=100 ; Y=150.}
    let noWireModel =
        initSheetModel
        |> placeSymbol "IN" (Constant1( Width=4 , ConstValue=0 , DialogTextValue="0" )) middleOfSheet Degree0 None
        |> Result.bind(placeSymbol "SN1" (SplitN(4,[1;1;1;1],[0;1;2;3])) Pos1 Degree0 None)
        |> Result.bind(placeSymbol "MN1" (MergeN(NumInputs=4)) (Pos1 + {X=50.+gap;Y=0.}) Degree0 None)
        |> Result.bind(placeSymbol "OUT" (Output(BusWidth=4)) (Pos1 + {X=200.+gap;Y=0.}) Degree0 None)
        |> Result.bind(placeSymbol "SEL" (BusSelection(OutputWidth=1,OutputLSBit=3)) (middleOfSheet + {X=100;Y=0.}) Degree0 None)
        |> getOkOrFail
    let model =
        noWireModel
        |> placeWire (portOf "IN" 0) (portOf "SN1" 0)
        |> Result.bind (placeWire (portOf "SN1" 1) (portOf "MN1" 1))
        |> Result.bind (placeWire (portOf "SN1" 2) (portOf "MN1" 2))
        |> Result.bind (placeWire (portOf "SN1" 3) (portOf "MN1" 3))
        |> Result.bind (placeWire (portOf "SEL" 0) (portOf "MN1" 0))
        |> Result.bind (placeWire (portOf "IN" 0) (portOf "SEL" 0))
        |> Result.bind (placeWire (portOf "MN1" 0) (portOf "OUT" 0))
        |> getOkOrFail

    {model with Wire = model.Wire |>calculateBusWidths |>fst}
    |>rerouteAllWires
    |>dSelect
    
//------------------------------------------------------------------------------------------------//
//-------------------------Example assertions used to test sheets---------------------------------//
//------------------------------------------------------------------------------------------------//


module Asserts =

    let failOnAllTests (sample: int) _ =
            Some <| $"Sample {sample}"

            
    let wireLengthMetric (model:SheetT.Model) = 
        let totalLength = calcVisWireLength model
        let minLength =
            mapValues model.Wire.Wires
            |> Array.map (fun w -> Symbol.getTwoPortLocations model.Wire.Symbol w.InputPort w.OutputPort)
            |> Array.map (fun w -> manhattanDistance (fst w) (snd w))
            |> Array.sum
        totalLength/minLength - 1.
    
<<<<<<< HEAD
    let failOnMetric (failAll:bool) (sample: int) (model: SheetT.Model) =
            let wireScore = wireLengthMetric model
=======
    let wireLengthMetric (model:SheetT.Model) = 
        let totalLength = calcVisWireLength model
        let minLength =
            mapValues model.Wire.Wires
            |> Array.map (fun w -> Symbol.getTwoPortLocations model.Wire.Symbol w.InputPort w.OutputPort)
            |> Array.map (fun w -> manhattanDistance (fst w) (snd w))
            |> Array.sum
        totalLength/minLength - 1.
    
    let failOnMetric (failAll:bool) (sample: int) (model: SheetT.Model) =
            let wireScore = wireLengthMetric model
            let wireScore = wireLengthMetric model
>>>>>>> 25284aca
            let ISP =  numOfIntersectedSymPairs model //number of intersecting symbol pairs
            let numSymPairs = 
                (float (mapKeys model.Wire.Symbol.Symbols |> Array.toList).Length)/2.
                |> (System.Math.Round)
                |> int 
            let ISPScore = (float ISP)/(float numSymPairs)
            let numSegs = 
                (getVisibleSegOnSheet model).Length
            let ISS = float (numOfIntersectSegSym model) //number of segments intersecting segments
            let ISSScore = (float ISS)/(float (numSegs+numSymPairs))
            let SCR = numSegmentCrossRightAngle model //number of wire intersections
            let SCRScore = (float SCR)/(float numSegs)
            let score = System.Math.Round ((ISPScore + ISSScore + SCRScore + wireScore),10) 
            printf $" ===========Sample {sample} scored average {score}/4 with ISP {ISP}, ISS {ISS}, SCR {SCR}, WireWaste {wireScore}============"
            match failAll with
            |true -> Some $"=====Failing all, sample {sample}====="
            |_ ->
                match score with
                |0.0 -> None
                |_ -> Some $"=====Sample {sample} failed with score > 0=====" 
//---------------------------------------------------------------------------------------//
//-----------------------------Demo tests on Draw Block code-----------------------------//
//---------------------------------------------------------------------------------------//

module Tests =
    open Asserts
    let D3Test1 testNum firstSample showTargetSheet dispatch =
        runTestOnSheets
            "Mux conected to 2 demux, fail on all"
            firstSample
            test1Builder
            showTargetSheet
            (Some sheetWireLabelSymbol)
            makeTest1Circuit
            (AssertFunc (failOnMetric true))
            Evaluations.nullEvaluator
            dispatch
        |> recordPositionInTest testNum showTargetSheet dispatch

    let D3Test2 testNum firstSample showTargetSheet dispatch =
        runTestOnSheets
            "Mux conected to 2 demux, fail on metric"
            firstSample
            test1Builder
            showTargetSheet
            (Some sheetWireLabelSymbol)
            makeTest1Circuit
            (AssertFunc (failOnMetric false))
            Evaluations.nullEvaluator
            dispatch
        |> recordPositionInTest testNum showTargetSheet dispatch
    
    let D3Test3 testNum firstSample showTargetSheet dispatch =
        runTestOnSheets
            "Test for label placement, fail on all"
            firstSample
            test2Builder
            showTargetSheet
            (Some sheetWireLabelSymbol)
            makeTest2Circuit
            (AssertFunc (failOnMetric true))
            Evaluations.nullEvaluator
            dispatch
        |> recordPositionInTest testNum showTargetSheet dispatch

    let D3Test4 testNum firstSample showTargetSheet dispatch =
        runTestOnSheets
            "Test for label placement, fail on metric"
            firstSample
            test2Builder
            showTargetSheet
            (Some sheetWireLabelSymbol)
            makeTest2Circuit
            (AssertFunc (failOnMetric false))
            Evaluations.nullEvaluator
            dispatch
        |> recordPositionInTest testNum showTargetSheet dispatch

    let D3Test5 testNum firstSample showTargetSheet dispatch =
        runTestOnSheets
            "General Test on complex circuit"
            firstSample
            test3Builder
            showTargetSheet
            (Some sheetWireLabelSymbol)
            makeTest3Circuit
            (AssertFunc (failOnMetric true))
            Evaluations.nullEvaluator
            dispatch
        |> recordPositionInTest testNum showTargetSheet dispatch
    
    let D3Test6 testNum firstSample showTargetSheet dispatch =
        runTestOnSheets
            "Test for label placement, fail on all "
            firstSample
            test3Builder
            showTargetSheet
            (Some sheetWireLabelSymbol)
            makeTest4Circuit
            (AssertFunc (failOnMetric true))
            Evaluations.nullEvaluator
            dispatch
        |> recordPositionInTest testNum showTargetSheet dispatch

    let D3Test7 testNum firstSample showTargetSheet dispatch =
        runTestOnSheets
            "Test for label placement, fail on metric "
            firstSample
            test3Builder
            showTargetSheet
            (Some sheetWireLabelSymbol)
            makeTest4Circuit
            (AssertFunc (failOnMetric false))
            Evaluations.nullEvaluator
            dispatch
        |> recordPositionInTest testNum showTargetSheet dispatch

    // ac2021: CAUSED COMPILE ERRORS SO COMMENTED
    // ac2021: I think it was caused by Alina's pr?
    // let D3Test2 testNum firstSample dispatch =
    //     runTestOnSheets
    //         "two custom components with random offset: fail all tests"
    //         firstSample
    //         offsetXY
    //         makeTest2Circuit
    //         Asserts.failOnAllTests
    //         dispatch
    //     |> recordPositionInTest testNum dispatch

    let testsToRunFromSheetMenu : (string * (int -> int -> bool -> Dispatch<Msg> -> Unit)) list =
        // Change names and test functions as required
        // delete unused tests from list
        [
            "Test1", D3Test1 // example
            "Test2", D3Test2 // example
            "Test3", D3Test3
            "Test4", D3Test4
            "Test5", D3Test5 
            "Test6", D3Test6 
            "Test7", D3Test7
            "Toggle Beautify", fun _ _ _ _ -> printf "Beautify Toggled"
            "Next Test Error", fun _ _ _ _ -> printf "Next Error:" // Go to the nexterror in a test
        ]
    
    /// Display the next error in a previously started test
    let nextError (testName, testFunc) firstSampleToTest showTargetSheet dispatch =
        let testNum =
            testsToRunFromSheetMenu
            |> List.tryFindIndex (fun (name,_) -> name = testName)
            |> Option.defaultValue 0
        testFunc testNum firstSampleToTest showTargetSheet dispatch

    /// common function to execute any test.
    /// testIndex: index of test in testsToRunFromSheetMenu
    let testMenuFunc (testIndex: int) (dispatch: Dispatch<Msg>) (model: Model) =
        let name,func = testsToRunFromSheetMenu[testIndex] 
        printf "%s" name
        match name, model.DrawBlockTestState with
        | "Next Test Error", Some state ->
            nextError testsToRunFromSheetMenu[state.LastTestNumber] (state.LastTestSampleIndex+1) (state.TargetFunctionApplied) dispatch
        | "Next Test Error", None ->
            printf "Test Finished"
            ()
        | "Toggle Beautify", Some state -> 
            nextError testsToRunFromSheetMenu[state.LastTestNumber] (state.LastTestSampleIndex) (not state.TargetFunctionApplied) dispatch
        | "Toggle Beautify", None ->
            printf "No test started"
            ()
        | _ ->
            func testIndex 0 true dispatch
        <|MERGE_RESOLUTION|>--- conflicted
+++ resolved
@@ -23,10 +23,6 @@
 open Optics
 open Optics.Operators
 open BlockHelpers
-<<<<<<< HEAD
-=======
-open BlockHelpers
->>>>>>> 25284aca
 open Helpers
 open CommonTypes
 open ModelType
@@ -386,23 +382,8 @@
             |> Array.sum
         totalLength/minLength - 1.
     
-<<<<<<< HEAD
     let failOnMetric (failAll:bool) (sample: int) (model: SheetT.Model) =
             let wireScore = wireLengthMetric model
-=======
-    let wireLengthMetric (model:SheetT.Model) = 
-        let totalLength = calcVisWireLength model
-        let minLength =
-            mapValues model.Wire.Wires
-            |> Array.map (fun w -> Symbol.getTwoPortLocations model.Wire.Symbol w.InputPort w.OutputPort)
-            |> Array.map (fun w -> manhattanDistance (fst w) (snd w))
-            |> Array.sum
-        totalLength/minLength - 1.
-    
-    let failOnMetric (failAll:bool) (sample: int) (model: SheetT.Model) =
-            let wireScore = wireLengthMetric model
-            let wireScore = wireLengthMetric model
->>>>>>> 25284aca
             let ISP =  numOfIntersectedSymPairs model //number of intersecting symbol pairs
             let numSymPairs = 
                 (float (mapKeys model.Wire.Symbol.Symbols |> Array.toList).Length)/2.
