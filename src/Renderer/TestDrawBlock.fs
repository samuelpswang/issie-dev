--- conflicted
+++ resolved
@@ -535,11 +535,7 @@
         |> Result.bind (placeWire (portOf "MUX1" 0) (portOf "MUX2" 0))
         |> Result.bind (placeWire (portOf "MUX2" 0) (portOf "C" 0))
         |> getOkOrFail
-<<<<<<< HEAD
-        |> alignSymbols // Call D1 algorithm to beautify model by straightening wires
-=======
         |> straightenWiresByMovingSyms
->>>>>>> e6dadc47
 
 
     /// Makes a non-beautified circuit with 3 muxes, 6 inputs, 1 output and a set of IO labels. All with random minor deviations from straight wires
@@ -572,24 +568,7 @@
         |> Result.bind (placeSymbol "IO1" (IOLabel) ({X = 2150.15; Y = 1677.11}+(fst posRots)[9]))
         |> Result.bind (placeWire (portOf "IO1" 0) (portOf "OUT1" 0))
         |> getOkOrFail
-<<<<<<< HEAD
-        |> alignSymbols // Call D1 algorithm to beautify model by straightening wires
-=======
         |> straightenWiresByMovingSyms
-
-    let makeCircuit =
-         initSheetModel
-          |> placeSymbol "S1" (Input1(1, None)) {X = 1862.66; Y = 1841.49}
-          |> Result.bind (placeSymbol "MUX1" Mux2 {X = 1572.66; Y = 1671.49})
-          |> Result.bind (placeSymbol "S2" (Input1(1, None)) {X = 1752.66; Y = 1651.49})
-          |> Result.bind (placeSymbol "MUX2" Mux2 {X = 1627.66; Y = 1776.49})
-          |> Result.bind (placeSymbol "G1" (GateN(And, 2)) {X = 1735.16; Y = 1708.99})
-          |> getOkOrFail
-
-    let makeTest7Circuit (posRots:XYPos list * int list) =
-        let MUX2Connection1, MUX2Connection2 = swap ((snd posRots)[3]) "MUX2" "S1" "MUX1"
-        let ANDConnection1, ANDConnection2 = swap ((snd posRots)[4]) "G1" "MUX2" "MUX1"
->>>>>>> e6dadc47
 
 
     /// Makes a non-beautified circuit with 3 muxes, 6 inputs and 1 output all with random minor deviations from straight wires
@@ -645,11 +624,7 @@
         |> Result.bind (placeWire (portOf "S3" 0) (portOf "MUX3" 2))
         |> Result.bind (placeWire (portOf "MUX3" 0) (portOf "OUT1" 0))
         |> getOkOrFail
-<<<<<<< HEAD
-        |> alignSymbols // Call D1 algorithm to beautify model by straightening wires
-=======
         |> straightenWiresByMovingSyms
->>>>>>> e6dadc47
 
     /// Makes a circuit with 2 inputs, 2 muxes and an AND gate where positions have small random deviations
     /// For testing both D1 and D2
@@ -695,11 +670,7 @@
         |> Result.bind (ANDConnection1)
         |> Result.bind (ANDConnection2)
         |> getOkOrFail
-<<<<<<< HEAD
-        |> alignSymbols // Call D1 algorithm to beautify model by straightening wires
-=======
         |> straightenWiresByMovingSyms
->>>>>>> e6dadc47
 
 
     /// Creates a non-beautified circuit of two inputs, two muxes and an AND gate with random positions, random flip state, random rotations and random inversion of MUX input ports
@@ -725,6 +696,7 @@
         |> Result.bind (ANDConnection1)
         |> Result.bind (ANDConnection2)
         |> getOkOrFail
+        |> straightenWiresByMovingSyms
 
     /// Creates a beautified circuit of two inputs, two muxes and an AND gate with random positions, random flip state, random rotations and random inversion of MUX input ports
     /// Compare to test 8 which is the beautified version
@@ -751,11 +723,7 @@
         |> Result.bind (ANDConnection2)
         |> Result.bind (optimalEdgeOrder) // Call D2 algorithm to beautify model
         |> getOkOrFail
-<<<<<<< HEAD
         // |> alignSymbols // Call D1 algorithm to beautify model by straightening wires
-=======
-        |> straightenWiresByMovingSyms
->>>>>>> e6dadc47
 
     /// <summary>HLP 24: AUTHOR kv221 - Circuit maker that outputs a model containing a random number of 
     /// randomly chosen ISSIE components from a provided list. Components have random positions, rotations and flip state.<para></para> 
@@ -830,13 +798,8 @@
         model
         |> Result.bind placeRandomWiresOnModel
         |> getOkOrFail
-<<<<<<< HEAD
-        |> alignSymbols
-        //|> sheetWireLabelSymbol
-=======
         |> straightenWiresByMovingSyms
         |> SheetBeautifyD3.sheetWireLabelSymbol
->>>>>>> e6dadc47
 
 //------------------------------------------------------------------------------------------------//
 //-------------------------Example assertions used to test sheets---------------------------------//
