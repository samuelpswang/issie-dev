﻿module Version
let VERSION = [ "4" ; "0" ; "a";  "4" ]

// The first 12  white-space separated words in this file must be in the above format - note that spaces are required.
// This works as valid F# data for displaying the code version and can also be read programmatically from the master branch github file

let VersionString = 
    if List.length VERSION < 3 then failwithf "Badly formatted version %A (VERSION must be list of 3 or more strings)" VERSION
    VERSION 
    |> List.map (fun (i:string)-> i.ToString()) |> String.concat "."
    |> fun s -> "v" + s

<<<<<<< HEAD
open CommonTypes

module TestDU =

    type ComponentType =
        | Input of BusWidth: int * DefaultValue: int option
        | Input1 of BusWidth: int
        | Output of BusWidth: int
        | Viewer of BusWidth: int
        | IOLabel
        | NotConnected

    type Component = {
            Id : string
            Type : ComponentType // This is JSONComponent.ComponentType!
        }

    let makeDummyComponents() =
        [1..2]
        |> List.map (fun n -> {Id= $"{n}"; Type = NotConnected})

    let testDUEquality() =
        let testCases = [NotConnected; Input(1,Some 1); Input(0,Some 0)]
        List.allPairs testCases testCases
        |> List.iter (fun (a,b) -> printfn $"a={a}, b={b}, a=b={a=b}")


        let comps = makeDummyComponents()
        printfn $"\nDummy components are {comps}\n"
        

        let checkCompsForId (id:string) =
            comps
            |> List.tryFind (fun comp ->
                comp.Id = id && comp.Type = NotConnected)
            |> function
                | Some _ -> true
                | None -> false
            |> fun res -> printfn $"checking: id={id} ->  Found = {res}"

        checkCompsForId "1"
        checkCompsForId "2"
        checkCompsForId "3"
=======

>>>>>>> 982c0337



<|MERGE_RESOLUTION|>--- conflicted
+++ resolved
@@ -1,37 +1,36 @@
-﻿module Version
-let VERSION = [ "4" ; "0" ; "a";  "4" ]
-
-// The first 12  white-space separated words in this file must be in the above format - note that spaces are required.
-// This works as valid F# data for displaying the code version and can also be read programmatically from the master branch github file
-
-let VersionString = 
-    if List.length VERSION < 3 then failwithf "Badly formatted version %A (VERSION must be list of 3 or more strings)" VERSION
-    VERSION 
-    |> List.map (fun (i:string)-> i.ToString()) |> String.concat "."
-    |> fun s -> "v" + s
-
-<<<<<<< HEAD
+﻿module Version
+let VERSION = [ "4" ; "0" ; "a";  "4" ]
+
+// The first 12  white-space separated words in this file must be in the above format - note that spaces are required.
+// This works as valid F# data for displaying the code version and can also be read programmatically from the master branch github file
+
+let VersionString = 
+    if List.length VERSION < 3 then failwithf "Badly formatted version %A (VERSION must be list of 3 or more strings)" VERSION
+    VERSION 
+    |> List.map (fun (i:string)-> i.ToString()) |> String.concat "."
+    |> fun s -> "v" + s
+
 open CommonTypes
 
 module TestDU =
 
-    type ComponentType =
+    type ComponentType =
         | Input of BusWidth: int * DefaultValue: int option
         | Input1 of BusWidth: int
         | Output of BusWidth: int
         | Viewer of BusWidth: int
         | IOLabel
-        | NotConnected
-
-    type Component = {
-            Id : string
-            Type : ComponentType // This is JSONComponent.ComponentType!
+        | NotConnected
+
+    type Component = {
+            Id : string
+            Type : ComponentType // This is JSONComponent.ComponentType!
         }
 
     let makeDummyComponents() =
         [1..2]
         |> List.map (fun n -> {Id= $"{n}"; Type = NotConnected})
-
+
     let testDUEquality() =
         let testCases = [NotConnected; Input(1,Some 1); Input(0,Some 0)]
         List.allPairs testCases testCases
@@ -43,20 +42,15 @@
         
 
         let checkCompsForId (id:string) =
-            comps
-            |> List.tryFind (fun comp ->
-                comp.Id = id && comp.Type = NotConnected)
-            |> function
-                | Some _ -> true
+            comps
+            |> List.tryFind (fun comp ->
+                comp.Id = id && comp.Type = NotConnected)
+            |> function
+                | Some _ -> true
                 | None -> false
             |> fun res -> printfn $"checking: id={id} ->  Found = {res}"
 
         checkCompsForId "1"
         checkCompsForId "2"
-        checkCompsForId "3"
-=======
-
->>>>>>> 982c0337
-
-
-
+        checkCompsForId "3"
+