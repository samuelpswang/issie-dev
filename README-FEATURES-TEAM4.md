# Implemented Functionality

## sheetAlignScale (D1)





<<<<<<< HEAD
## sheetOrderFlip
- Exhuastive serach algorithm to reduce number of wire crossings by first trying every combination of swapping MUXes inputs, flipping MUXes and Gates, changing orientation of MUXes and gates, finding the combination which makes the wire crossings to be minimum. Then, update the sheet by applying the combination to symbols and re route the wires, on top of the updated sheet, further reduce wires by reverse port order of left edge or right edge or both edges of custom components. Note that it will not consider a combination which increases number of wire bends even if it reduces number of wire crossings.
=======
## sheetOrderFlip (D2)
>>>>>>> c30d8d19

    - Limitations: custom components re-order currently only works for left and right edges. 



## sheetWireLabelSymbol (D3)

- Heuristic based algorithm to identify 'wire label worthy' wires and automatically replace identified wires with appropriate wire labels, or vice versa. An optimal position and orientation is determineed for each wire labels, aligning them with connected port as much as possible. If not enough room to place the wire label, it automatically adjusts wire label position to minimize intersection with other symbols, by searching within a limited grid range for alternative positions

- Provide context menu itemd for converting individual wires to wire labels and back, can be used manually to undo the wire label beautification if this is not wanted

- Provide Electron edit menu options for conversion of selected wire nets to wire labels, and vice versa.



## Combination (D4)
- <u>Basic</u> - applies D2 then D1 then D3 (order chosen for better solution)
- <u>Optimal</u> - although longer execution time, takes a list of functions (D1,D2,D3) and applies each recursively, keeping the best until no improvement or max depth


## Evaluation metrics
- <u>Changing assertions</u> to stop execution on first fail (sped up testing execution significantly)
- <u>*Execution*</u> of evaluation functions, allowing for: 
    - failing if function makes the sheet worse  
    - applying penalty on failing assertion
    - averaging all test data to produce score
- <u>Toggleable beautify</u> functions for visual testing
- <u>Popup</u> on test completion displaying score


## Randomised testing
- fully randomised circuit generation to find edge cases<|MERGE_RESOLUTION|>--- conflicted
+++ resolved
@@ -6,12 +6,8 @@
 
 
 
-<<<<<<< HEAD
 ## sheetOrderFlip
 - Exhuastive serach algorithm to reduce number of wire crossings by first trying every combination of swapping MUXes inputs, flipping MUXes and Gates, changing orientation of MUXes and gates, finding the combination which makes the wire crossings to be minimum. Then, update the sheet by applying the combination to symbols and re route the wires, on top of the updated sheet, further reduce wires by reverse port order of left edge or right edge or both edges of custom components. Note that it will not consider a combination which increases number of wire bends even if it reduces number of wire crossings.
-=======
-## sheetOrderFlip (D2)
->>>>>>> c30d8d19
 
     - Limitations: custom components re-order currently only works for left and right edges. 
 
@@ -24,7 +20,6 @@
 - Provide context menu itemd for converting individual wires to wire labels and back, can be used manually to undo the wire label beautification if this is not wanted
 
 - Provide Electron edit menu options for conversion of selected wire nets to wire labels, and vice versa.
-
 
 
 ## Combination (D4)
